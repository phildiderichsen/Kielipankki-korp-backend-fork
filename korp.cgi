#!/usr/bin/python
# -*- coding: utf-8 -*-
"""
korp.cgi is a CGI interface for querying the corpora that are available on the server.
Currently it acts as a wrapper for the CQP querying language of Corpus Workbench.

Configuration is done by editing korp_config.py.

http://spraakbanken.gu.se/korp/
"""

from subprocess import Popen, PIPE
from collections import defaultdict
from concurrent import futures

import sys
import os
import random
import time
import cgi
import re
import json
import MySQLdb
import zlib
import urllib
import urllib2
import base64
import md5
from Queue import Queue, Empty
import threading
import ast
import itertools
import MySQLdb.cursors
import cPickle
import logging
import korp_config as config

################################################################################
# Nothing needs to be changed in this file. Use korp_config.py for configuration.

# The version of this script
KORP_VERSION = "2.8"

# The available CGI commands; for each command there must be a function
# with the same name, taking one argument (the CGI form)
COMMANDS = "info query count count_all relations relations_sentences lemgram_count timespan count_time optimize loglike query_sample authenticate".split()


def default_command(form):
    return "query" if "cqp" in form else "info"


# Special symbols used by this script; they must NOT be in the corpus
END_OF_LINE = "-::-EOL-::-"
LEFT_DELIM = "---:::"
RIGHT_DELIM = ":::---"

# Regular expressions for parsing CGI parameters
IS_NUMBER = re.compile(r"^\d+$")
IS_IDENT = re.compile(r"^[\w\-,|]+$")

QUERY_DELIM = ","

# Special characters in CQP regular expressions that need to be
# escaped with a backslash to match literally. If they are not
# preceded with a backslash, they should not be replaced in queries.
CQP_REGEX_SPECIAL_CHARS = "()|[].*+?{}^$"
# Encoding and decoding mapping (list of pairs (string, replacement))
# for special characters
SPECIAL_CHAR_ENCODE_MAP = [
    (escape + c, (escape + config.ENCODED_SPECIAL_CHAR_PREFIX
                  + unichr(i + config.ENCODED_SPECIAL_CHAR_OFFSET)))
     for (i, c) in enumerate(config.SPECIAL_CHARS)
     for escape in ["\\" if c in CQP_REGEX_SPECIAL_CHARS else ""]]
# When decoding, we need not take into account regex metacharacter
# escaping
SPECIAL_CHAR_DECODE_MAP = [(repl[-1], c[-1])
                           for (c, repl) in SPECIAL_CHAR_ENCODE_MAP]
# FIXME: Replacing escaped regex metacharacters also replaces
# unescaped ones preceded by a literal backslash (escaped by another
# backslash).

# The regexp for the names of the corpora whose sentences should never
# be shown in corpus order; initialized in main()
RESTRICTED_SENTENCES_CORPORA_REGEXP = None

################################################################################
# And now the functions corresponding to the CGI commands

def main():
    """The main CGI handler; reads the 'command' parameter and calls
    the same-named function with the CGI form as argument.

    Global CGI parameter are
     - command: (default: 'info' or 'query' depending on the 'cqp' parameter)
     - callback: an identifier that the result should be wrapped in
     - encoding: the encoding for interacting with the corpus (default: UTF-8)
     - indent: pretty-print the result with a specific indentation (for debugging)
     - debug: if set, return some extra information (for debugging)
    """
    starttime = time.time()
    sys.stdout = os.fdopen(sys.stdout.fileno(), 'w', 0)  # Open unbuffered stdout
    print_header()

    if config.CACHE_DIR and not os.path.exists(config.CACHE_DIR):
        os.makedirs(config.CACHE_DIR)
    
    # Convert form fields to regular dictionary
    form_raw = cgi.FieldStorage()
    form = dict((field, form_raw.getvalue(field)) for field in form_raw.keys())

    # Configure logging
    loglevel = logging.DEBUG if "debug" in form else config.LOG_LEVEL
    logging.basicConfig(filename=config.LOG_FILE,
                        format=('[%(filename)s %(process)d' +
                                ' %(levelname)s @ %(asctime)s]' +
                                ' %(message)s'),
                        level=loglevel)

    global RESTRICTED_SENTENCES_CORPORA_REGEXP
    RESTRICTED_SENTENCES_CORPORA_REGEXP = read_corpora_regexp_file(
        config.RESTRICTED_SENTENCES_CORPORA_FILE)

    incremental = form.get("incremental", "").lower() == "true"
    callback = form.get("callback")
    if callback:
        print callback + "(",
    
    if incremental:
        print "{"
            
    command = form.get("command")
    if not command:
        command = default_command(form)

    # Log remote IP address, HTTP refer(r)er and CGI parameters
    logging.info('IP: %s', cgi.os.environ.get('REMOTE_ADDR'))
    logging.info('User-agent: %s', cgi.os.environ.get('HTTP_USER_AGENT'))
    logging.info('Referer: %s', cgi.os.environ.get('HTTP_REFERER'))
    logging.info('Script: %s', cgi.os.environ.get('SCRIPT_NAME'))
    logging.info('Command: %s', command)
    logging.info('Params: %s', form)
    logging.debug('Env: %s', cgi.os.environ)

    try:
        if command not in COMMANDS:
            raise ValueError("'%s' is not a permitted command, try these instead: '%s'" % (command, "', '".join(COMMANDS)))
        assert_key("callback", form, IS_IDENT)
        assert_key("encoding", form, IS_IDENT)
        assert_key("indent", form, IS_NUMBER)

        # Here we call the command function:
        result = globals()[command](form)
        result["time"] = time.time() - starttime
        print_object(result, form)
        # Log elapsed time
        logging.info("Elapsed: %s", str(result["time"]))
    except:
        import traceback
        exc = sys.exc_info()
        if isinstance(exc[1], CustomTracebackException):
            exc = exc[1].exception
        error = {"ERROR": {"type": exc[0].__name__,
                           "value": str(exc[1])
                           },
                 "time": time.time() - starttime}
        trace = "".join(traceback.format_exception(*exc)).splitlines()
        if "debug" in form:
            error["ERROR"]["traceback"] = trace
        print_object(error, form)
        # Traceback for logging
        error["ERROR"]["traceback"] = trace
        # Log error message with traceback and elapsed time
        logging.error("%s", error["ERROR"])
        logging.info("Elapsed: %s", str(error["time"]))
    
    if incremental:
        print "}"

    if callback:
        print ")",


################################################################################
# INFO
################################################################################

def info(form):
    """Return information, either about a specific corpus
    or general information about the available corpora.
    """
    if "corpus" in form:
        return corpus_info(form)
    else:
        return general_info(form)


def general_info(form):
    """Return information about the available corpora.
    """
    corpora = runCQP("show corpora;", form)
    version = corpora.next()
    protected = []
    
    if config.PROTECTED_FILE:
        with open(config.PROTECTED_FILE) as infile:
            protected = [x.strip() for x in infile.readlines()]
    
    return {"cqp-version": version, "corpora": list(corpora), "protected_corpora": protected}


def corpus_info(form):
    """Return information about a specific corpus or corpora.
    """
    assert_key("corpus", form, IS_IDENT, True)
    
    corpora = form.get("corpus")
    if isinstance(corpora, basestring):
<<<<<<< HEAD
        corpora = corpora.split(QUERY_DELIM)
    corpora = uniquify_corpora(corpora)
=======
        corpora = corpora.upper().split(QUERY_DELIM)
    corpora = sorted(set(corpora))
>>>>>>> ad7f0aa7
    
    use_cache = bool(not form.get("cache", "").lower() == "false" and config.CACHE_DIR)
    
    # Caching
    checksum = get_hash((sorted(corpora),))
    
    if use_cache:
        cachefilename = os.path.join(config.CACHE_DIR, "info_" + checksum)
        if os.path.exists(cachefilename):
            with open(cachefilename, "r") as cachefile:
                result = json.load(cachefile)
                if "debug" in form:
                    result.setdefault("DEBUG", {})
                    result["DEBUG"]["cache_read"] = True
                    result["DEBUG"]["checksum"] = checksum
                return result
    
    result = {"corpora": {}}
    total_size = 0
    total_sentences = 0
    
    cmd = []

    for corpus in corpora:
        cmd += ["%s;" % corpus]
        cmd += show_attributes()
        cmd += ["info; .EOL.;"]

    cmd += ["exit;"]

    # call the CQP binary
    lines = runCQP(cmd, form)

    # skip CQP version 
    lines.next()
    
    for corpus in corpora:
        # read attributes
        attrs = read_attributes(lines)

        # corpus information
        info = {}
        
        for line in lines:
            if line == END_OF_LINE:
                break
            if ":" in line and not line.endswith(":"):
                infokey, infoval = (x.strip() for x in line.split(":", 1))
                info[infokey] = infoval
                if infokey == "Size":
                    total_size += int(infoval)
                elif infokey == "Sentences" and infoval.isdigit():
                    total_sentences += int(infoval)

        result["corpora"][corpus] = {"attrs": attrs, "info": info}

    if config.DB_HAS_CORPUSINFO:
        add_corpusinfo_from_database(result, corpora)
    
    result["total_size"] = total_size
    result["total_sentences"] = total_sentences
    
    if use_cache:
        cachefilename = os.path.join(config.CACHE_DIR, "info_" + checksum)
        if not os.path.exists(cachefilename):
            tmpfile = "%s.%s" % (cachefilename, os.getenv("UNIQUE_ID"))

            with open(tmpfile, "w") as cachefile:
                json.dump(result, cachefile)
            os.rename(tmpfile, cachefilename)
            
            if "debug" in form:
                result.setdefault("DEBUG", {})
                result["DEBUG"]["cache_saved"] = True
    
    if "debug" in form:
        result.setdefault("DEBUG", {})
        result["DEBUG"]["cmd"] = cmd
    
    return result


def add_corpusinfo_from_database(result, corpora):
    """Add extra info items from database to the info of corpora in result."""
    try:
        conn = MySQLdb.connect(host = "localhost",
                               user = config.DBUSER,
                               passwd = config.DBPASSWORD,
                               db = config.DBNAME,
                               use_unicode = True,
                               charset = "utf8")
        cursor = conn.cursor()
        sql = ("SELECT `corpus`, `key`, `value` FROM corpus_info WHERE corpus IN (%s)"
               % ", ".join("%s" % conn.escape(c) for c in corpora))
        cursor.execute(sql)
        for row in cursor:
            corpus, key, value = row
            result["corpora"][corpus]["info"][key] = value
        cursor.close()
        conn.close()
    except (MySQLdb.MySQLError, MySQLdb.InterfaceError, MySQLdb.DatabaseError):
        # Return the result unmodified if the database access caused
        # an error.
        pass
    return result


################################################################################
# QUERY
################################################################################

def query_sample(form):
    import random
    
    corpora = form.get("corpus")
    if isinstance(corpora, basestring):
        corpora = corpora.upper().split(QUERY_DELIM)
    corpora = list(set(corpora))
    # Randomize corpus order
    random.shuffle(corpora)
    
    for i in range(len(corpora)):
        corpus = corpora[i]
        check_authentication([corpus])
        
        form["corpus"] = corpus
        form["sort"] = "random"
        
        result = query(form)
        if result["hits"] > 0:
            return result
        
    return result


def query(form):
    """Perform a CQP query and return a number of matches.

    Each match contains position information and a list of the words and attributes in the match.

    The required parameters are
     - corpus: the CWB corpus. More than one parameter can be used.
     - cqp: the CQP query string
     - start, end: which result rows that should be returned

    The optional parameters are
     - context: how many words/sentences to the left/right should be returned
       (default '10 words')
     - show: add once for each corpus parameter (positional/strutural/alignment)
       (default only show the 'word' parameter)
     - show_struct: structural annotations for matched region. Multiple parameters possible.
     - within: only search for matches within the given s-attribute (e.g., within a sentence)
       (default: no within)
     - cut: set cutoff threshold to reduce the size of the result
       (default: no cutoff)
     - sort: sort the results by keyword ('keyword'), left or right context ('left'/'right') or random ('random')
       (default: no sorting)
     - incremental: returns the result incrementally instead of all at once
    """
    assert_key("cqp", form, r"", True)
    assert_key("corpus", form, IS_IDENT, True)
    assert_key("start", form, IS_NUMBER, True)
    assert_key("end", form, IS_NUMBER, True)
    #assert_key("context", form, r"^\d+ [\w-]+$")
    assert_key("show", form, IS_IDENT)
    assert_key("show_struct", form, IS_IDENT)
    #assert_key("within", form, IS_IDENT)
    assert_key("cut", form, IS_NUMBER)
    assert_key("sort", form, r"")
    assert_key("incremental", form, r"(true|false)")

    ############################################################################
    # First we read all CGI parameters and translate them to CQP
    
    incremental = form.get("incremental", "").lower() == "true"
    use_cache = bool(not form.get("cache", "").lower() == "false" and config.CACHE_DIR)
    
    corpora = form.get("corpus")
    if isinstance(corpora, basestring):
<<<<<<< HEAD
        corpora = corpora.split(QUERY_DELIM)
    corpora = uniquify_corpora(corpora)
=======
        corpora = corpora.upper().split(QUERY_DELIM)
    corpora = sorted(set(corpora))
>>>>>>> ad7f0aa7
    
    check_authentication(corpora)

    shown = form.get("show", [])
    if isinstance(shown, basestring):
        shown = shown.split(QUERY_DELIM)
    shown = set(shown)
    shown.add("word")

    shown_structs = form.get("show_struct", [])
    if isinstance(shown_structs, basestring):
        shown_structs = shown_structs.split(QUERY_DELIM)
    shown_structs = set(shown_structs)
    
    expand_prequeries = not form.get("expand_prequeries", "").lower() == "false"
    
    start, end = int(form.get("start")), int(form.get("end"))

    if config.MAX_KWIC_ROWS and end - start >= config.MAX_KWIC_ROWS:
        raise ValueError("At most %d KWIC rows can be returned per call." % config.MAX_KWIC_ROWS)

    # Arguments to be added at the end of every CQP query
    cqpextra = {}

    if "within" in form:
        cqpextra["within"] = form.get("within")
    if "cut" in form:
        cqpextra["cut"] = form.get("cut")

    # Sort numbered CQP-queries numerically
    cqp = [form.get(key).decode("utf-8") for key in sorted([k for k in form.keys() if k.startswith("cqp")], key=lambda x: int(x[3:]) if len(x) > 3 else 0)]

    result = {}

    checksum_data = (
                     sorted(corpora),
                     cqp,
                     sorted(cqpextra.items()),
                     form.get("defaultwithin", ""),
                     expand_prequeries
                    )

    if config.ENCODED_SPECIAL_CHARS:
        cqp = encode_special_chars_in_queries(cqp)

    # Calculate querydata checksum
    checksum = get_hash(checksum_data)
    
    debug = {}
    if "debug" in form:
        debug["checksum"] = checksum

    ns = Namespace()
    ns.total_hits = 0
    statistics = {}
    
    saved_statistics = {}
    saved_total_hits = 0
    saved_hits = form.get("querydata", "")
    
    if saved_hits or (use_cache and os.path.exists(os.path.join(config.CACHE_DIR, "query_" + checksum))):
        if not saved_hits:
            with open(os.path.join(config.CACHE_DIR, "query_" + checksum), "r") as cachefile:
                saved_hits = cachefile.read()
            if "debug" in form:
                debug["cache_read"] = True
        
        try:
            saved_hits = zlib.decompress(saved_hits.replace("\\n", "\n").replace("-", "+").replace("_", "/").decode("base64"))
        except:
            saved_hits = ""
        
        if saved_hits:
            if "debug" in form and not "using_cache" in result:
                debug["using_querydata"] = True
            saved_crc32, saved_total_hits, stats_temp = saved_hits.split(";", 2)
            if saved_crc32 == checksum:
                saved_total_hits = int(saved_total_hits)
                for pair in stats_temp.split(";"):
                    c, h = pair.split(":")
                    saved_statistics[c] = int(h)
        
    ns.start_local = start
    ns.end_local = end
    
    ############################################################################
    # If saved_statistics is available, calculate which corpora need to be queried
    # and then query them in parallel.
    # If saved_statistics is NOT available, query the corpora in serial until we
    # have the needed rows, and then query the remaining corpora in parallel to get
    # number of hits.
    
    if saved_statistics:
        statistics = saved_statistics
        ns.total_hits = sum(saved_statistics.values())
        corpora_hits = which_hits(corpora, saved_statistics, start, end)
        corpora_kwics = {}
        
        ns.progress_count = 0
        
        if len(corpora_hits) == 0:
            result["kwic"] = []
        elif len(corpora_hits) == 1:
            # If only hits in one corpus, it is faster to not use threads
            corpus, hits = corpora_hits.items()[0]

            def anti_timeout0(queue):
                result["kwic"], _ = query_and_parse(form, corpus, cqp, cqpextra, shown, shown_structs, hits[0], hits[1], expand_prequeries=expand_prequeries)
                queue.put("DONE")

            anti_timeout_loop(anti_timeout0)
        else:
            if incremental:
                print '"progress_corpora": [%s],' % ('"' + '", "'.join(corpora_hits.keys()) + '"' if corpora_hits.keys() else "")
            with futures.ThreadPoolExecutor(max_workers=config.PARALLEL_THREADS) as executor:
                future_query = dict((executor.submit(query_and_parse, form, corpus, cqp, cqpextra, shown, shown_structs, corpora_hits[corpus][0], corpora_hits[corpus][1], False, expand_prequeries), corpus) for corpus in corpora_hits)
                
                def anti_timeout1(queue):
                    for future in futures.as_completed(future_query):
                        corpus = future_query[future]
                        if future.exception() is not None:
                            raise CQPError(future.exception())
                        else:
                            kwic, _ = future.result()
                            corpora_kwics[corpus] = kwic
                            if incremental:
                                queue.put('"progress_%d": {"corpus": "%s", "hits": %d},' % (ns.progress_count, corpus, corpora_hits[corpus][1] - corpora_hits[corpus][0] + 1))
                                ns.progress_count += 1
                    queue.put("DONE")

                anti_timeout_loop(anti_timeout1)

                for corpus in corpora:
                    if corpus in corpora_hits.keys():
                        if "kwic" in result:
                            result["kwic"].extend(corpora_kwics[corpus])
                        else:
                            result["kwic"] = corpora_kwics[corpus]
    else:
        if incremental:
            print '"progress_corpora": [%s],' % ('"' + '", "'.join(corpora) + '"' if corpora else "")
        
        ns.progress_count = 0
        ns.rest_corpora = []
        
        def anti_timeout2(queue):
            # Serial until we've got all the requested rows
            for i, corpus in enumerate(corpora):
                           
                if ns.end_local < 0:
                    ns.rest_corpora = corpora[i:]
                    break
                            
                kwic, nr_hits = query_and_parse(form, corpus, cqp, cqpextra, shown, shown_structs, ns.start_local, ns.end_local, False, expand_prequeries)
            
                statistics[corpus] = nr_hits
                ns.total_hits += nr_hits
                
                # Calculate which hits from next corpus we need, if any
                ns.start_local -= nr_hits
                ns.end_local -= nr_hits
                if ns.start_local < 0:
                    ns.start_local = 0

                if "kwic" in result:
                    result["kwic"].extend(kwic)
                else:
                    result["kwic"] = kwic
                
                if incremental:
                    queue.put('"progress_%d": {"corpus": "%s", "hits": %d},' % (ns.progress_count, corpus, nr_hits))
                    ns.progress_count += 1
            queue.put("DONE")
                
        anti_timeout_loop(anti_timeout2)
        
        if incremental:
            print_object(result, form)
            result = {}
        
        if ns.rest_corpora:

            if incremental:
                print ",",
            with futures.ThreadPoolExecutor(max_workers=config.PARALLEL_THREADS) as executor:
                future_query = dict((executor.submit(query_corpus, form, corpus, cqp, cqpextra, shown, shown_structs, 0, 0, True, expand_prequeries), corpus) for corpus in ns.rest_corpora)
                
                def anti_timeout3(queue):
                    for future in futures.as_completed(future_query):
                        corpus = future_query[future]
                        if future.exception() is not None:
                            raise CQPError(future.exception())
                        else:
                            _, nr_hits, _ = future.result()
                            statistics[corpus] = nr_hits
                            ns.total_hits += nr_hits
                            if incremental:
                                print '"progress_%d": {"corpus": "%s", "hits": %d},' % (ns.progress_count, corpus, nr_hits)
                                ns.progress_count += 1
                    queue.put("DONE")

                anti_timeout_loop(anti_timeout3)

        elif incremental:
            print ",",

    if "debug" in form:
        debug["cqp"] = cqp

    result["hits"] = ns.total_hits
    result["corpus_hits"] = statistics
    result["corpus_order"] = corpora
    result["querydata"] = zlib.compress(checksum + ";" + str(ns.total_hits) + ";" + ";".join("%s:%d" % (c, h) for c, h in statistics.iteritems())).encode("base64").replace("+", "-").replace("/", "_")
    
    if use_cache:
        cachefilename = os.path.join(config.CACHE_DIR, "query_" + checksum)
        if not os.path.exists(cachefilename):
            tmpfile = "%s.%s" % (cachefilename, os.getenv("UNIQUE_ID"))

            with open(tmpfile, "w") as cachefile:
                cachefile.write(result["querydata"])
            os.rename(tmpfile, cachefilename)
            
            if "debug" in form:
                debug["cache_saved"] = True

    if debug:
        result["DEBUG"] = debug

    # Log the number of hits by corpus
    logging.info("Hits: %s", statistics)
    return result


def optimize(form):
    assert_key("cqp", form, r"", True)
    
    cqpextra = {}

    if "within" in form:
        cqpextra["within"] = form["within"]
    if "cut" in form:
        cqpextra["cut"] = form["cut"]
    
    cqp = form["cqp"]  # cqp = [form.get(key).decode("utf-8") for key in sorted([k for k in form.keys() if k.startswith("cqp")], key=lambda x: int(x[3:]) if len(x) > 3 else 0)]
    result = {"cqp": query_optimize(cqp, cqpextra)}
    return result


def query_optimize(cqp, cqpextra, find_match=True, expand=True):
    """ Optimizes simple queries with multiple words by converting them to an MU query.
        Optimization only works for queries with at least two tokens, or one token preceded
        by one or more wildcards. The query also must use "within".
        """
    q, rest = parse_cqp(cqp)

    if expand:
        expand = cqpextra.get("within")
    
    leading_wildcards = False
    trailing_wildcards = False
    # Remove leading and trailing wildcards since they will only slow us down
    while q and q[0].startswith("[]"):
        leading_wildcards = True
        del q[0]
    while q and q[-1].startswith("[]"):
        trailing_wildcards = True
        del q[-1]
    
    # Determine if this query may not benefit from optimization
    if len(q) == 0 or (len(q) == 1 and not leading_wildcards) or rest or not expand:
        return make_query(make_cqp(cqp, cqpextra))
    
    cmd = ["MU"]
    wildcards = {}

    for i in range(len(q) - 1):
        if q[i].startswith("[]"):
            n1 = n2 = None
            if q[i] == "[]":
                n1 = n2 = 1
            elif re.search(r"{\s*(\d+)\s*,\s*(\d*)\s*}$", q[i]):
                n = re.search(r"{\s*(\d+)\s*,\s*(\d*)\s*}$", q[i]).groups()
                n1 = int(n[0])
                n2 = int(n[1]) if n[1] else 9999
            elif re.search(r"{\s*(\d*)\s*}$", q[i]):
                n1 = n2 = int(re.search(r"{\s*(\d*)\s*}$", q[i]).groups()[0])
            if not n1 is None:
                wildcards[i] = (n1, n2)
            continue
        elif re.search(r"{.*?}$", q[i]):
            # Repetition for anything other than wildcards can't be optimized
            return make_query(make_cqp(cqp, cqpextra))
        cmd[0] += " (meet %s" % (q[i])

    if re.search(r"{.*?}$", q[-1]):
        # Repetition for anything other than wildcards can't be optimized
        return make_query(make_cqp(cqp, cqpextra))

    cmd[0] += " %s" % q[-1]

    wildcard_range = [1, 1]
    for i in range(len(q) - 2, -1, -1):
        if i in wildcards:
            wildcard_range[0] += wildcards[i][0]
            wildcard_range[1] += wildcards[i][1]
            continue
        elif i + 1 in wildcards:
            if wildcard_range[1] >= 9999:
                cmd[0] += " %s)" % expand
            else:
                cmd[0] += " %d %d)" % (wildcard_range[0], wildcard_range[1])
            wildcard_range = [1, 1]
        else:
            cmd[0] += " 1 1)"

    if find_match:
        # MU searches only highlights the first keyword of each hit. To highlight all keywords we need to
        # do a new non-optimized search within the results, and to be able to do that we first need to expand the rows.
        # Most of the times we only need to expand to the right, except for when leading wildcards are used.
        if leading_wildcards:
            cmd[0] += " expand to %s;" % expand
        else:
            cmd[0] += " expand right to %s;" % expand
        cmd += ["Last;"]
        cmd += make_query(make_cqp(cqp, cqpextra))
    else:
        cmd[0] += " expand to %s;" % expand

    return cmd


def query_corpus(form, corpus, cqp, cqpextra, shown, shown_structs, start, end, no_results=False, expand_prequeries=True):

    # Optimization
    optimize = True
    
    shown = shown.copy()  # To not edit the original
    
    # Context
    contexts = {"leftcontext": form.get("leftcontext", {}),
                "rightcontext": form.get("rightcontext", {}),
                "context": form.get("context", {})}
    defaultcontext = form.get("defaultcontext", "10 words")
    
    for c in contexts: 
        if contexts[c]:
            if not ":" in contexts[c]:
                raise ValueError("Malformed value for key '%s'." % c)
            contexts[c] = dict(x.split(":") for x in contexts[c].split(","))
    
    if corpus in contexts["leftcontext"] or corpus in contexts["rightcontext"]:
        context = (contexts["leftcontext"].get(corpus, defaultcontext), contexts["rightcontext"].get(corpus, defaultcontext))
    else:
        context = (contexts["context"].get(corpus, defaultcontext),)
    
    # Within
    defaultwithin = form.get("defaultwithin", "")
    within = form.get("within", defaultwithin)
    if within:
        if ":" in within:
            within = dict(x.split(":") for x in within.split(","))
            within = within.get(corpus, defaultwithin)
        cqpextra["within"] = within
    
    cqpextra_internal = cqpextra.copy()
    
    # Handle aligned corpora
    if "|" in corpus:
        linked = corpus.split("|")
        cqpnew = []
        
        for c in cqp:
            cs = c.split("LINKED_CORPUS:")
            
            # In a multi-language query, the "within" argument must be placed directly after the main (first language) query
            if len(cs) > 1 and "within" in cqpextra:
                cs[0] = "%s within %s : " % (cs[0].rstrip()[:-1], cqpextra["within"])
                del cqpextra_internal["within"]

            c = [cs[0]]
            
            for d in cs[1:]:
                linked_corpora, link_cqp = d.split(None, 1)
                if linked[1] in linked_corpora.split("|"):
                    c.append("%s %s" % (linked[1], link_cqp))
                    
            cqpnew.append("".join(c).rstrip(": "))
            
        cqp = cqpnew
        corpus = linked[0]
        shown.add(linked[1].lower())

    # Sorting
    sort = form.get("sort")
    random_seed = ""
    # If the sentences of the corpus should never be displayed in
    # corpus order and "sort" has not been specified, use
    # config.RESTRICTED_SENTENCES_DEFAULT_SORT
    if (RESTRICTED_SENTENCES_CORPORA_REGEXP
        and sort not in ["left", "keyword", "right", "random"]
        and RESTRICTED_SENTENCES_CORPORA_REGEXP.match(corpus)):
        sort = config.RESTRICTED_SENTENCES_DEFAULT_SORT
        # Use a random but fixed order if "random" is used
        random_seed = "1"
    if sort == "left":
        sortcmd = ["sort by word on match[-1] .. match[-3];"]
    elif sort == "keyword":
        sortcmd = ["sort by word;"]
    elif sort == "right":
        sortcmd = ["sort by word on matchend[1] .. matchend[3];"]
    elif sort == "random":
        random_seed = random_seed or form.get("random_seed", "")
        sortcmd = ["sort randomize %s;" % random_seed]
    elif sort:
        # Sort by positional attribute
        sortcmd = ["sort by %s;" % sort]
    else:
        sortcmd = []

    # Build the CQP query
    cmd = ["%s;" % corpus]
    # This prints the attributes and their relative order:
    cmd += show_attributes()
    for i, c in enumerate(cqp):
        cqpextra_temp = cqpextra_internal.copy()
        pre_query = i+1 < len(cqp)
        
        if pre_query and expand_prequeries:
            cqpextra_temp["expand"] = "to " + cqpextra["within"]
        
        # If expand_prequeries is False, we can't use optimization
        if optimize and expand_prequeries:
            cmd += query_optimize(c, cqpextra_temp, find_match=(not pre_query), expand=not (pre_query and not expand_prequeries))
        else:
            cmd += make_query(make_cqp(c, cqpextra_temp))
        
        if pre_query:
            cmd += ["Last;"]
    
    # This prints the size of the query (i.e., the number of results):
    cmd += ["size Last;"]
    if not no_results:
        cmd += ["show +%s;" % " +".join(shown)]
        if len(context) == 1:
            cmd += ["set Context %s;" % context[0]]
        else:
            cmd += ["set LeftContext %s;" % context[0]]
            cmd += ["set RightContext %s;" % context[1]]
        cmd += ["set LeftKWICDelim '%s '; set RightKWICDelim ' %s';" % (LEFT_DELIM, RIGHT_DELIM)]
        if shown_structs:
            cmd += ["set PrintStructures '%s';" % ", ".join(shown_structs)]
        cmd += ["set ExternalSort yes;"]
        cmd += sortcmd
        # This prints the result rows:
        cmd += ["cat Last %s %s;" % (start, end)]
    cmd += ["exit;"]
    
    ######################################################################
    # Then we call the CQP binary, and read the results

    lines = runCQP(cmd, form, attr_ignore=True)

    # Skip the CQP version
    lines.next()
    
    # Read the attributes and their relative order 
    attrs = read_attributes(lines)
    
    # Read the size of the query, i.e., the number of results
    nr_hits = int(lines.next())
    
    return (lines, nr_hits, attrs)


def query_parse_lines(corpus, lines, attrs, shown, shown_structs):
    ######################################################################
    # Now we create the concordance (kwic = keywords in context)
    # from the remaining lines

    # Filter out unavailable attributes
    p_attrs = [attr for attr in attrs["p"] if attr in shown]
    nr_splits = len(p_attrs) - 1
    s_attrs = set(attr for attr in attrs["s"] if attr in shown)
    ls_attrs = set(attr for attr in attrs["s"] if attr in shown_structs)
    #a_attrs = set(attr for attr in attrs["a"] if attr in shown)

    kwic = []
    for line in lines:
        linestructs = {}
        match = {}

        header, line = line.split(":", 1)
        if header[:3] == "-->":
            # For aligned corpora, every other line is the aligned result
            aligned = header[3:]
        else:
            # This is the result row for the query corpus
            aligned = None
            match["position"] = int(header)

        # Handle PrintStructures
        if ls_attrs and not aligned:
            if ":  " in line:
                lineattr, line = line.rsplit(":  ", 1)
            else:
                # Sometimes, depending on context, CWB uses only one space instead of two as a separator
                lineattr, line = line.split(">: ", 1)
                lineattr += ">"
            
            lineattrs = lineattr[2:-1].split("><")
            
            # Handle "><" in attribute values
            if not len(lineattrs) == len(ls_attrs):
                new_lineattrs = []
                for la in lineattrs:
                    if not la.split(" ", 1)[0] in ls_attrs:
                        new_lineattrs[-1] += "><" + la
                    else:
                        new_lineattrs.append(la)
                lineattrs = new_lineattrs
            
            for s in lineattrs:
                if s in ls_attrs:
                    s_key = s
                    s_val = None
                else:
                    s_key, s_val = s.split(" ", 1)

                linestructs[s_key] = s_val

        words = line.split()
        tokens = []
        n = 0
        structs = defaultdict(list)
        struct = None

        for word in words:
        
            if struct:
                # Structural attrs can be split in the middle (<s_n 123>),
                # so we need to finish the structure here
                struct_id, word = word.split(">", 1)
                if config.ENCODED_SPECIAL_CHARS:
                    struct_id = decode_special_chars(struct_id)
                structs["open"].append(struct + " " + struct_id)
                struct = None

            # We use special delimiters to see when we enter and leave the match region
            if word == LEFT_DELIM:
                match["start"] = n
                continue
            elif word == RIGHT_DELIM:
                match["end"] = n
                continue

            # We read all structural attributes that are opening (from the left)
            while word[0] == "<":
                if word[1:] in s_attrs:
                    # If we stopped in the middle of a struct (<s_n 123>),
                    # we need to continue with the next word
                    struct = word[1:]
                    break
                elif ">" in word and word[1:word.find(">")] in s_attrs:
                    # This is for s-attrs that have no arguments (<s>)
                    struct, word = word[1:].split(">", 1)
                    structs["open"].append(struct)
                    struct = None
                else:
                    # What we've found is not a structural attribute
                    break

            if struct:
                # If we stopped in the middle of a struct (<s_n 123>),
                # we need to continue with the next word
                continue

            # Now we read all s-attrs that are closing (from the right)
            while word[-1] == ">" and "</" in word:
                tempword, struct = word[:-1].rsplit("</", 1)
                if not tempword or struct not in s_attrs:
                    struct = None
                    break
                elif struct in s_attrs:
                    word = tempword
                    structs["close"].insert(0, struct)
                    struct = None

            # What's left is the word with its p-attrs
            values = word.rsplit("/", nr_splits)
            token = dict((attr, translate_undef(val)) for (attr, val) in zip(p_attrs, values))
            if structs:
                token["structs"] = structs
                structs = defaultdict(list)
            tokens.append(token)

            n += 1

        if aligned:
            # If this was an aligned row, we add it to the previous kwic row
            if words != ["(no", "alignment", "found)"]:
                kwic[-1].setdefault("aligned", {})[aligned] = tokens
        else:
            if not "start" in match:
                # TODO: CQP bug - CQP can't handle too long sentences, skipping
                continue
            # Otherwise we add a new kwic row
            kwic_row = {"corpus": corpus, "match": match}
            if linestructs:
                kwic_row["structs"] = linestructs
            kwic_row["tokens"] = tokens
            kwic.append(kwic_row)

    if config.ENCODED_SPECIAL_CHARS:

        def decode_attr_values(attrs, exclude=None):
            # Decode encoded special characters in the attributes of
            # attrs (a dict), except those whose names are listed in
            # exclude.
            exclude = exclude or []
            for attr, val in attrs.iteritems():
                if attr not in exclude and val is not None:
                    attrs[attr] = decode_special_chars(val)

        for kwic_row in kwic:
            # Decode encoded special characters in p-attribute values
            for token in kwic_row["tokens"]:
                decode_attr_values(token, exclude=["structs"])
            # Also in aligned attributes
            if "aligned" in kwic_row:
                for tokens in kwic_row["aligned"].itervalues():
                    for token in tokens:
                        decode_attr_values(token, exclude=["structs"])
            # The special characters would seem to work as such in
            # s-attribute values, but decode them because they have
            # been encoded in queries.
            if "structs" in kwic_row:
                decode_attr_values(kwic_row["structs"])

    return kwic


def query_and_parse(form, corpus, cqp, cqpextra, shown, shown_structs, start, end, no_results=False, expand_prequeries=True):
    lines, nr_hits, attrs = query_corpus(form, corpus, cqp, cqpextra, shown, shown_structs, start, end, no_results, expand_prequeries)
    kwic = query_parse_lines(corpus, lines, attrs, shown, shown_structs)
    return kwic, nr_hits
    

def which_hits(corpora, stats, start, end):
    corpus_hits = {}
    for corpus in corpora:
        hits = stats[corpus]
        if hits > start:
            corpus_hits[corpus] = (start, min(hits - 1, end))
        
        start -= hits
        end -= hits
        if start < 0:
            start = 0
        if end < 0:
            break
    
    return corpus_hits


################################################################################
# COUNT
################################################################################

def count(form):
    """Perform a CQP query and return a count of the given words/attrs.

    The required parameters are
     - corpus: the CWB corpus
     - cqp: the CQP query string
     - groupby: add once for each corpus positional or structural attribute

    The optional parameters are
     - within: only search for matches within the given s-attribute (e.g., within a sentence)
       (default: no within)
     - cut: set cutoff threshold to reduce the size of the result
       (default: no cutoff)
     - ignore_case: changes all values of the selected attribute to lower case
     - incremental: incrementally report the progress while executing
       (default: false)
     - expand_prequeries: when using multiple queries, this determines whether
       subsequent queries should be run on the containing sentences (or any other structural attribute
       defined by 'within') from the previous query, or just the matches.
       (default: true)
    """
    assert_key("cqp", form, r"", True)
    assert_key("corpus", form, IS_IDENT, True)
    assert_key("groupby", form, IS_IDENT, True)
    assert_key("cut", form, IS_NUMBER)
    assert_key("ignore_case", form, IS_IDENT)
    assert_key("incremental", form, r"(true|false)")
    
    incremental = form.get("incremental", "").lower() == "true"
    use_cache = bool(not form.get("cache", "").lower() == "false" and config.CACHE_DIR)
    
    corpora = form.get("corpus")
    if isinstance(corpora, basestring):
        corpora = corpora.upper().split(QUERY_DELIM)
    corpora = set(corpora)
    
    check_authentication(corpora)
    
    groupby = form.get("groupby")
    if isinstance(groupby, basestring):
        groupby = groupby.split(QUERY_DELIM)
    
    ignore_case = form.get("ignore_case", [])
    if isinstance(ignore_case, basestring):
        ignore_case = ignore_case.split(QUERY_DELIM)
    ignore_case = set(ignore_case)
    
    defaultwithin = form.get("defaultwithin", "")
    within = form.get("within", defaultwithin)
    if ":" in within:
        within = dict(x.split(":") for x in within.split(","))
    else:
        within = {"": defaultwithin}
    
    start = int(form.get("start", 0))
    end = int(form.get("end", -1))
    
    split = form.get("split", "")
    if isinstance(split, basestring):
        split = split.split(QUERY_DELIM)
    
    strippointer = form.get("strippointer", "")
    if isinstance(strippointer, basestring):
        strippointer = strippointer.split(QUERY_DELIM)
    
    # Sort numbered CQP-queries numerically
    cqp = [form.get(key).decode("utf-8") for key in sorted([k for k in form.keys() if k.startswith("cqp")], key=lambda x: int(x[3:]) if len(x) > 3 else 0)]
    simple = form.get("simple", "").lower() == "true"

    if cqp == ["[]"]:
        simple = True
    
    expand_prequeries = not form.get("expand_prequeries", "").lower() == "false"

<<<<<<< HEAD
    if config.ENCODED_SPECIAL_CHARS:
        cqp = encode_special_chars_in_queries(cqp)

    checksum_data = ("".join(sorted(corpora)),
=======
    checksum_data = (sorted(corpora),
>>>>>>> ad7f0aa7
                     cqp,
                     groupby,
                     sorted(within.iteritems()),
                     defaultwithin,
                     sorted(ignore_case),
                     sorted(split),
                     sorted(strippointer),
                     start,
                     end,
                     form.get("defaultwithin"),
                     form.get("within"))
    checksum = get_hash(checksum_data)
    
    if use_cache:
        cachefilename = os.path.join(config.CACHE_DIR, "count_" + checksum)
        if os.path.exists(cachefilename):
            with open(cachefilename, "r") as cachefile:
                result = json.load(cachefile)
                if "debug" in form:
                    result.setdefault("DEBUG", {})
                    result["DEBUG"]["cache_read"] = True
                    result["DEBUG"]["checksum"] = checksum
                return result

    result = {"corpora": {}}
    total_stats = {"absolute": defaultdict(int),
                   "relative": defaultdict(float),
                   "sums": {"absolute": 0, "relative": 0.0}}
    
    ns = Namespace()  # To make variables writable from nested functions
    ns.total_size = 0

    count_function = count_query_worker if not simple else count_query_worker_simple

    ns.limit_count = 0
    ns.progress_count = 0
    if incremental:
        print '"progress_corpora": [%s],' % ('"' + '", "'.join(corpora) + '"' if corpora else "")

    with futures.ThreadPoolExecutor(max_workers=config.PARALLEL_THREADS) as executor:
        future_query = dict((executor.submit(count_function, corpus, cqp, groupby, ignore_case, form, expand_prequeries), corpus) for corpus in corpora)
        
        def anti_timeout(queue):

            for future in futures.as_completed(future_query):
                corpus = future_query[future]
                if future.exception() is not None:
                    raise CQPError(future.exception())
                else:
                    lines, nr_hits, corpus_size = future.result()

                    ns.total_size += corpus_size
                    corpus_stats = {"absolute": defaultdict(int),
                                    "relative": defaultdict(float),
                                    "sums": {"absolute": 0, "relative": 0.0}}
                    
                    for line in lines:
                        count, ngram = line.lstrip().split(" ", 1)
                        
                        if config.ENCODED_SPECIAL_CHARS:
                            ngram = decode_special_chars(ngram)

                        if len(groupby) > 1:
                            ngram_groups = ngram.split("\t")
                        else:
                            ngram_groups = [ngram]
                        
                        all_ngrams = []
                        
                        for i, ngram in enumerate(ngram_groups):
                            # Split value sets and treat each value as a hit
                            if groupby[i] in split:
                                tokens = ngram.split(" ")
                                split_tokens = [[x for x in token.split("|") if x] if not token == "|" else ["|"] for token in tokens]
                                ngrams = itertools.product(*split_tokens)
                                ngrams = [" ".join(x) for x in ngrams]
                            else:
                                ngrams = [ngram]
                            
                            # Remove multi word pointers
                            if groupby[i] in strippointer:
                                for i in range(len(ngrams)):
                                    if ":" in ngrams[i]:
                                        ngramtemp, pointer = ngrams[i].rsplit(":", 1)
                                        if pointer.isnumeric():
                                            ngrams[i] = ngramtemp
                            all_ngrams.append(ngrams)
                        
                        cross = list(itertools.product(*all_ngrams))
                                                        
                        for ngram in cross:
                            ngram = "/".join(ngram)
                            corpus_stats["absolute"][ngram] += int(count)
                            corpus_stats["relative"][ngram] += int(count) / float(corpus_size) * 1000000
                            corpus_stats["sums"]["absolute"] += int(count)
                            corpus_stats["sums"]["relative"] += int(count) / float(corpus_size) * 1000000
                            total_stats["absolute"][ngram] += int(count)
                            total_stats["sums"]["absolute"] += int(count)
                
                    result["corpora"][corpus] = corpus_stats
                    
                    ns.limit_count += len(corpus_stats["absolute"])
                    
                    if incremental:
                        queue.put('"progress_%d": "%s",' % (ns.progress_count, corpus))
                        ns.progress_count += 1
            queue.put("DONE")

        anti_timeout_loop(anti_timeout)

    result["count"] = len(total_stats["absolute"])
    
    if end > -1 and (start > 0 or len(total_stats["absolute"]) > (end - start) + 1):
        total_absolute = sorted(total_stats["absolute"].iteritems(), key=lambda x: x[1], reverse=True)[start:end+1]
        new_corpora = {}
        for ngram, count in total_absolute:
            total_stats["relative"][ngram] = count / float(ns.total_size) * 1000000
                    
            for corpus in corpora:
                new_corpora.setdefault(corpus, {"absolute": {}, "relative": {}, "sums": result["corpora"][corpus]["sums"]})
                if ngram in result["corpora"][corpus]["absolute"]:
                    new_corpora[corpus]["absolute"][ngram] = result["corpora"][corpus]["absolute"][ngram]
                if ngram in result["corpora"][corpus]["relative"]:
                    new_corpora[corpus]["relative"][ngram] = result["corpora"][corpus]["relative"][ngram]
        
        result["corpora"] = new_corpora
        total_stats["absolute"] = dict(total_absolute)
    else:
        for ngram, count in total_stats["absolute"].iteritems():
            total_stats["relative"][ngram] = count / float(ns.total_size) * 1000000
    
    total_stats["sums"]["relative"] = total_stats["sums"]["absolute"] / float(ns.total_size) * 1000000 if ns.total_size > 0 else 0.0
    result["total"] = total_stats
    
    if "debug" in form:
        result["DEBUG"] = {"cqp": cqp, "checksum": checksum, "simple": simple}
    
    if use_cache and ns.limit_count <= config.CACHE_MAX_STATS:
        unique_id = os.getenv("UNIQUE_ID")
        cachefilename = os.path.join(config.CACHE_DIR, "count_" + checksum)
        tmpfile = "%s.%s" % (cachefilename, unique_id)

        with open(tmpfile, "w") as cachefile:
            json.dump(result, cachefile)
        os.rename(tmpfile, cachefilename)
        
        if "debug" in form:
            result["DEBUG"]["cache_saved"] = True
    
    return result


def count_all(form):
    """Returns a count of the given attrs.

    The required parameters are
     - corpus: the CWB corpus
     - groupby: add once for each corpus positional or structural attribute

    The optional parameters are
     - within: only search for matches within the given s-attribute (e.g., within a sentence)
       (default: no within)
     - cut: set cutoff threshold to reduce the size of the result
       (default: no cutoff)
     - ignore_case: changes all values of the selected attribute to lower case
     - incremental: incrementally report the progress while executing
       (default: false)
    """
    assert_key("corpus", form, IS_IDENT, True)
    assert_key("groupby", form, IS_IDENT, True)
    assert_key("cut", form, IS_NUMBER)
    assert_key("ignore_case", form, IS_IDENT)
    assert_key("incremental", form, r"(true|false)")
    
    form["cqp"] = "[]"  # Dummy value, not used
    form["simple"] = "true"

    return count(form)


def count_time(form):
    """
    """
    import datetime
    from dateutil.relativedelta import relativedelta
    
    assert_key("cqp", form, r"", True)
    assert_key("corpus", form, IS_IDENT, True)
    assert_key("cut", form, IS_NUMBER)
    assert_key("incremental", form, r"(true|false)")
    assert_key("granularity", form, r"[ymdhnsYMDHNS]")
    assert_key("from", form, r"^\d{14}$")
    assert_key("to", form, r"^\d{14}$")
    assert_key("strategy", form, r"^[123]$")
    
    incremental = form.get("incremental", "").lower() == "true"

    corpora = form.get("corpus")
    if isinstance(corpora, basestring):
        corpora = corpora.upper().split(QUERY_DELIM)
    corpora = set(corpora)
    
    check_authentication(corpora)
    
    # Sort numbered CQP-queries numerically
    cqp = [form.get(key).decode("utf-8") for key in sorted([k for k in form.keys() if k.startswith("cqp")], key=lambda x: int(x[3:]) if len(x) > 3 else 0)]
    subcqp = [form.get(key).decode("utf-8") for key in sorted([k for k in form.keys() if k.startswith("subcqp")], key=lambda x: int(x[6:]) if len(x) > 6 else 0)]

    if subcqp:
        cqp.append(subcqp)
    granularity = form.get("granularity", "y").lower()
    fromdate = form.get("from", "")
    todate = form.get("to", "")
    
    # Check that we have a suitable date range for the selected granularity
    df = None
    dt = None
    
    if fromdate or todate:
        if not fromdate or not todate:
            raise ValueError("When using 'from' or 'to', both need to be specified.")

    # Get date range of selected corpora
    corpus_info = info({"corpus": ",".join(corpora)})
    corpora_copy = corpora.copy()

    if fromdate and todate:
        df = datetime.datetime.strptime(fromdate, "%Y%m%d%H%M%S")
        dt = datetime.datetime.strptime(todate, "%Y%m%d%H%M%S")
        
        # Remove corpora not within selected date span
        for c in corpus_info["corpora"]:
            firstdate = corpus_info["corpora"][c]["info"].get("FirstDate")
            lastdate = corpus_info["corpora"][c]["info"].get("LastDate")
            if firstdate and lastdate:
                firstdate = datetime.datetime.strptime(firstdate, "%Y-%m-%d %H:%M:%S")
                lastdate = datetime.datetime.strptime(lastdate, "%Y-%m-%d %H:%M:%S")
                
                if not (firstdate <= dt and lastdate >= df):
                    corpora.remove(c)
                
    else:
        # If no date range was provided, use whole date range of the selected corpora
        for c in corpus_info["corpora"]:
            firstdate = corpus_info["corpora"][c]["info"].get("FirstDate")
            lastdate = corpus_info["corpora"][c]["info"].get("LastDate")
            if firstdate and lastdate:
                firstdate = datetime.datetime.strptime(firstdate, "%Y-%m-%d %H:%M:%S")
                lastdate = datetime.datetime.strptime(lastdate, "%Y-%m-%d %H:%M:%S")
                
                if not df or firstdate < df:
                    df = firstdate
                if not dt or lastdate > dt:
                    dt = lastdate
    
    if df and dt:
        maxpoints = 3600
        
        if granularity == "y":
            add = relativedelta(years=maxpoints)
        elif granularity == "m":
            add = relativedelta(months=maxpoints)
        elif granularity == "d":
            add = relativedelta(days=maxpoints)
        elif granularity == "h":
            add = relativedelta(hours=maxpoints)
        elif granularity == "n":
            add = relativedelta(minutes=maxpoints)
        elif granularity == "s":
            add = relativedelta(seconds=maxpoints)
        
        if dt > (df + add):
            raise ValueError("The date range is too large for the selected granularity. Use 'to' and 'from' to limit the range.")
    
    
    strategy = int(form.get("strategy", "1"))
    
    use_cache = bool(not form.get("cache", "").lower() == "false" and config.CACHE_DIR)
    
    if granularity in "hns":
        groupby = ["text_datefrom", "text_timefrom", "text_dateto", "text_timeto"]
    else:
        groupby = ["text_datefrom", "text_dateto"]

    result = {"corpora": {}}
    corpora_sizes = {}
    
    ns = Namespace()
    total_rows = [[] for i in range(len(subcqp))] + [[]]
    ns.total_size = 0
    
    ns.progress_count = 0
    if incremental:
        print '"progress_corpora": [%s],' % ('"' + '", "'.join(corpora) + '"' if corpora else "")

    with futures.ThreadPoolExecutor(max_workers=config.PARALLEL_THREADS) as executor:
        future_query = dict((executor.submit(count_query_worker, corpus, cqp, groupby, [], form), corpus) for corpus in corpora)
        
        def anti_timeout(queue):
            for future in futures.as_completed(future_query):
                corpus = future_query[future]
                if future.exception() is not None:
                    if not "Can't find attribute ``text_datefrom''" in future.exception().message:
                        raise CQPError(future.exception())
                else:
                    lines, _, corpus_size = future.result()

                    corpora_sizes[corpus] = corpus_size
                    ns.total_size += corpus_size
                    
                    query_no = 0
                    for line in lines:
                        if line == END_OF_LINE:
                            query_no += 1
                            continue
                        count, values = line.lstrip().split(" ", 1)
                        values = values.strip(" ")
                        if granularity in "hns":
                            datefrom, timefrom, dateto, timeto = values.split("\t")
                            # Only use the value from the first token
                            timefrom = timefrom.split(" ")[0]
                            timeto = timeto.split(" ")[0]
                        else:
                            datefrom, dateto = values.split("\t")
                            timefrom = ""
                            timeto = ""
                            
                        # Only use the value from the first token
                        datefrom = datefrom.split(" ")[0]
                        dateto = dateto.split(" ")[0]
                        
                        total_rows[query_no].append((corpus, datefrom + timefrom, dateto + timeto, int(count)))
                    
                    if incremental:
                        queue.put('"progress_%d": "%s",' % (ns.progress_count, corpus))
                        ns.progress_count += 1
            queue.put("DONE")
        
        anti_timeout_loop(anti_timeout)

    corpus_timedata = timespan({"corpus": list(corpora), "granularity": granularity, "from": fromdate, "to": todate, "cache": str(use_cache), "strategy": str(strategy)})
    search_timedata = []
    search_timedata_combined = []
    for total_row in total_rows:
        temp = timespan_calculator(total_row, granularity=granularity, strategy=strategy)
        search_timedata.append(temp["corpora"])
        search_timedata_combined.append(temp["combined"])
       
    for corpus in corpora:
                
        corpus_stats = [{"absolute": defaultdict(int),
                        "relative": defaultdict(float),
                        "sums": {"absolute": 0, "relative": 0.0}} for i in range(len(subcqp) + 1)]
        
        basedates = dict([(date, None if corpus_timedata["corpora"][corpus][date] == 0 else 0) for date in corpus_timedata["corpora"].get(corpus, {})])
        
        for i, s in enumerate(search_timedata):
        
            prevdate = None
            for basedate in sorted(basedates):
                if not basedates[basedate] == prevdate:
                    corpus_stats[i]["absolute"][basedate] = basedates[basedate]
                    corpus_stats[i]["relative"][basedate] = basedates[basedate]
                prevdate = basedates[basedate]

            for row in s.get(corpus, {}).iteritems():
                date, count = row
                corpus_date_size = float(corpus_timedata["corpora"].get(corpus, {}).get(date, 0))
                if corpus_date_size > 0.0:
                    corpus_stats[i]["absolute"][date] += count
                    corpus_stats[i]["relative"][date] += (count / corpus_date_size * 1000000)
                    corpus_stats[i]["sums"]["absolute"] += count
                    corpus_stats[i]["sums"]["relative"] += (count / corpus_date_size * 1000000)
            
            if subcqp and i > 0:
                corpus_stats[i]["cqp"] = subcqp[i - 1]
            
        result["corpora"][corpus] = corpus_stats if len(corpus_stats) > 1 else corpus_stats[0]

    total_stats = [{"absolute": defaultdict(int),
                    "relative": defaultdict(float),
                    "sums": {"absolute": 0, "relative": 0.0}} for i in range(len(subcqp) + 1)]

    basedates = dict([(date, None if corpus_timedata["combined"][date] == 0 else 0) for date in corpus_timedata.get("combined", {})])

    for i, s in enumerate(search_timedata_combined):
    
        prevdate = None
        for basedate in sorted(basedates):
            if not basedates[basedate] == prevdate:
                total_stats[i]["absolute"][basedate] = basedates[basedate]
                total_stats[i]["relative"][basedate] = basedates[basedate]
            prevdate = basedates[basedate]
            
        if s:
            for row in s.iteritems():
                date, count = row
                combined_date_size = float(corpus_timedata["combined"].get(date, 0))
                if combined_date_size > 0.0:
                    total_stats[i]["absolute"][date] += count
                    total_stats[i]["relative"][date] += (count / combined_date_size * 1000000) if combined_date_size else 0
                    total_stats[i]["sums"]["absolute"] += count

        total_stats[i]["sums"]["relative"] = total_stats[i]["sums"]["absolute"] / float(ns.total_size) * 1000000 if ns.total_size > 0 else 0.0
        if subcqp and i > 0:
            total_stats[i]["cqp"] = subcqp[i - 1]

    result["combined"] = total_stats if len(total_stats) > 1 else total_stats[0]
    
    # Add zero values for the corpora we removed because of the selected date span
    for corpus in corpora_copy.difference(corpora):
        result["corpora"][corpus] = {"absolute": 0, "relative": 0.0, "sums": {"absolute": 0, "relative": 0.0}}
    
    if "debug" in form:
        result["DEBUG"] = {"cqp": cqp}
        
    return result


def count_query_worker(corpus, cqp, groupby, ignore_case, form, expand_prequeries=True):

    optimize = True
    cqpextra = {}
    
    if "cut" in form:
        cqpextra["cut"] = form.get("cut")

    # Within
    defaultwithin = form.get("defaultwithin", "")
    within = form.get("within", defaultwithin)
    if within:
        if ":" in within:
            within = dict(x.split(":") for x in within.split(","))
            within = within.get(corpus, defaultwithin)
        cqpextra["within"] = within

    subcqp = None
    if isinstance(cqp[-1], list):
        subcqp = cqp[-1]
        cqp = cqp[:-1]

    cmd = ["%s;" % corpus]
    for i, c in enumerate(cqp):
        cqpextra_temp = cqpextra.copy()
        pre_query = i+1 < len(cqp)
        
        if pre_query and expand_prequeries:
            cqpextra_temp["expand"] = "to " + cqpextra["within"]
        
        if optimize:
            cmd += query_optimize(c, cqpextra_temp, find_match=(not pre_query))
        else:
            cmd += make_query(make_cqp(c, cqpextra_temp))
        
        if pre_query:
            cmd += ["Last;"]
    
    cmd += ["size Last;"]
    cmd += ["info; .EOL.;"]
    
    # TODO: Match targets in a better way
    if any("@[" in x for x in cqp):
        match = "target"
    else:
        match = "match .. matchend"

    cmd += ["""tabulate Last %s > "| sort | uniq -c | sort -nr";""" % ", ".join("%s %s%s" % (match, g, " %c" if g in ignore_case else "") for g in groupby)]
    
    if subcqp:
        cmd += ["mainresult=Last;"]
        if "expand" in cqpextra_temp:
            del cqpextra_temp["expand"]
        for c in subcqp:
            cmd += [".EOL.;"]
            cmd += ["mainresult;"]
            cmd += query_optimize(c, cqpextra_temp, find_match=True)
            cmd += ["""tabulate Last %s > "| sort | uniq -c | sort -nr";""" % ", ".join("match .. matchend %s" % g for g in groupby)]

    #else:
        
    cmd += ["exit;"]
    
    lines = runCQP(cmd, form)

    # skip CQP version
    lines.next()

    # size of the query result
    nr_hits = int(lines.next())

    # Get corpus size
    for line in lines:
        if line.startswith("Size:"):
            _, corpus_size = line.split(":")
            corpus_size = int(corpus_size.strip())
        elif line == END_OF_LINE:
            break

    return lines, nr_hits, corpus_size


def count_query_worker_simple(corpus, cqp, groupby, ignore_case, form, expand_prequeries=True):

    lines = list(run_cwb_scan(corpus, groupby, form))
    nr_hits = 0

    for i in range(len(lines)):
        c, v = lines[i].split("\t")
        # Convert result to the same format as the regular CQP count
        lines[i] = "%s %s" % (c, v)
        nr_hits += int(c)
    
    # Corpus size equals number of hits since we count all tokens
    corpus_size = nr_hits
    return lines, nr_hits, corpus_size


def loglike(form):
    """Runs a log-likelihood comparison on two queries.
    
    The required parameters are
     - set1_cqp: the first CQP query
     - set2_cqp: the second CQP query
     - set1_corpus: the corpora for the first query
     - set2_corpus: the corpora for the second query
     - groupby: what positional or structural attribute to use for comparison

    The optional parameters are
     - ignore_case: ignore case when comparing
     - max: maxium number of results per set
       (default: 15)
    """

    import math

    def expected(total, wordtotal, sumtotal):
        """ The expected is that the words are uniformely distributed over the corpora. """
        return wordtotal * (float(total) / sumtotal)

    def compute_loglike((wf1, tot1), (wf2, tot2)):
        """ Computes log-likelihood for a single pair. """
        e1 = expected(tot1, wf1 + wf2, tot1 + tot2)
        e2 = expected(tot2, wf1 + wf2, tot1 + tot2)
        (l1, l2) = (0, 0)
        if wf1 > 0:
            l1 = wf1 * math.log(wf1 / e1)
        if wf2 > 0:
            l2 = wf2 * math.log(wf2 / e2)
        loglike = 2 * (l1 + l2)
        return round(loglike, 2)

    def critical(val):
        # 95th percentile; 5% level; p < 0.05; critical value = 3.84
        # 99th percentile; 1% level; p < 0.01; critical value = 6.63
        # 99.9th percentile; 0.1% level; p < 0.001; critical value = 10.83
        # 99.99th percentile; 0.01% level; p < 0.0001; critical value = 15.13
        return val > 15.13

    def select(w, ls):
        """ Splits annotations on | and returns as list. If annotation is missing, returns the word instead. """
        #    for c in w:
        #        if not (c.isalpha() or (len(w) > 1 and c in '-:')):
        #            return []
        xs = [l for l in ls.split('|') if len(l) > 0]
        return xs or [w]
        
    def wf_frequencies(texts):
        freqs = []
        for (name, text) in texts:
            d = defaultdict(int)  # Lemgram-frekvens
            tc = 0  # Totalt antal token
            for w in [r for s in text for (w, a) in s for r in select(w, a['lex'])]:
                tc += 1
                d[w] += 1
            freqs.append((name, d, tc))
        return freqs

    def reference_material(filename):
        d = defaultdict(int)
        tot = 0
        with codecs.open(filename, encoding='utf8') as f:
            for l in f:
                (wf, msd, lemgram, comp, af, rf) = l[:-1].split('\t')
                for l in select(wf, lemgram):
                    tot += int(af)  # Totalt antal token
                    d[l] += int(af)  # Lemgram-frekvens
        return (d, tot)

    def compute_list(d1, tot1, ref, reftot):
        """ Computes log-likelyhood for lists. """
        result = []
        all_w = set(d1.keys()).union(set(ref.keys()))
        for w in all_w:
            ll = compute_loglike((d1.get(w, 0), tot1), (ref.get(w, 0), reftot))
            result.append((ll, w))
        result.sort(reverse=True)
        return result

    def compute_ll_stats(ll_list, count, sets):
        """ Calculates max, min, average, and truncates word list. """
        tot = len(ll_list)
        new_list = []
        
        set1count, set2count = 0, 0
        for ll_w in ll_list:
            ll, w = ll_w
            
            if (sets[0]["freq"].get(w) and not sets[1]["freq"].get(w)) or sets[0]["freq"].get(w) and (sets[0]["freq"].get(w, 0) / (sets[0]["total"] * 1.0)) > (sets[1]["freq"].get(w, 0) / (sets[1]["total"] * 1.0)):
                set1count += 1
                if set1count <= count or not count:
                    new_list.append((ll * -1, w))
            else:
                set2count += 1
                if set2count <= count or not count:
                    new_list.append((ll, w))
            
            if count and (set1count >= count and set2count >= count):
                break

        nums = [ll for (ll, _) in ll_list]
        return (
            new_list,
            round(sum(nums) / float(tot), 2) if tot else 0.0,
            min(nums) if nums else 0.0,
            max(nums) if nums else 0.0
        )

    assert_key("set1_cqp", form, r"", True)
    assert_key("set2_cqp", form, r"", True)
    assert_key("set1_corpus", form, r"", True)
    assert_key("set2_corpus", form, r"", True)
    assert_key("groupby", form, IS_IDENT, True)
    assert_key("ignore_case", form, IS_IDENT)
    assert_key("max", form, IS_NUMBER, False)
    
    maxresults = int(form.get("max", 15))
    
    set1 = form.get("set1_corpus").upper()
    if isinstance(set1, basestring):
        set1 = set1.split(QUERY_DELIM)
    set1 = set(set1)
    set2 = form.get("set2_corpus").upper()
    if isinstance(set2, basestring):
        set2 = set2.split(QUERY_DELIM)
    set2 = set(set2)
    
    corpora = set1.union(set2)
    check_authentication(corpora)
    
    same_cqp = form.get("set1_cqp") == form.get("set2_cqp")
    
    # If same CQP for both sets, handle as one query for better performance
    if same_cqp:
        form["cqp"] = form.get("set1_cqp")
        form["corpus"] = ",".join(corpora)
        count_result = count(form)
        
        sets = [{"total": 0, "freq": defaultdict(int)}, {"total": 0, "freq": defaultdict(int)}]
        for i, cset in enumerate((set1, set2)):
            for corpus in cset:
                sets[i]["total"] += count_result["corpora"][corpus]["sums"]["absolute"]
                if len(cset) == 1:
                    sets[i]["freq"] = count_result["corpora"][corpus]["absolute"]
                else:
                    for w, f in count_result["corpora"][corpus]["absolute"].iteritems():
                        sets[i]["freq"][w] += f
        
    else:
        form1, form2 = form.copy(), form.copy()
        form1["corpus"] = ",".join(set1)
        form1["cqp"] = form.get("set1_cqp")
        form2["corpus"] = ",".join(set2)
        form2["cqp"] = form.get("set2_cqp")
        count_result = [count(form1), count(form2)]
    
        sets = [{}, {}]
        for i, cset in enumerate((set1, set2)):
            count_result_temp = count_result if same_cqp else count_result[i]
            sets[i]["total"] = count_result_temp["total"]["sums"]["absolute"]
            sets[i]["freq"] = count_result_temp["total"]["absolute"]
    
    ll_list = compute_list(sets[0]["freq"], sets[0]["total"], sets[1]["freq"], sets[1]["total"])
    (ws, avg, mi, ma) = compute_ll_stats(ll_list, maxresults, sets)
    
    result = {"loglike": {}, "average": avg, "set1": {}, "set2": {}}

    for (ll, w) in ws:
        result["loglike"][w] = ll
        result["set1"][w] = sets[0]["freq"].get(w, 0)
        result["set2"][w] = sets[1]["freq"].get(w, 0)

    return result


################################################################################
# LEMGRAM_COUNT
################################################################################

def lemgram_count(form):
    """Returns lemgram statistics per corpus.

    The required parameters are
     - lemgram: list of lemgrams

    The optional parameters are
     - corpus: the CWB corpus/corpora
       (default: all corpora)
     - count: what to count (lemgram/prefix/suffix)
       (default: lemgram)
    """

    assert_key("lemgram", form, r"", True)
    assert_key("corpus", form, IS_IDENT)
    assert_key("count", form, r"(lemgram|prefix|suffix)")
    
    corpora = form.get("corpus")
    if isinstance(corpora, basestring):
        corpora = corpora.upper().split(QUERY_DELIM)
    corpora = set(corpora) if corpora else set()
    
    check_authentication(corpora)
    
    lemgram = form.get("lemgram")
    if isinstance(lemgram, basestring):
        lemgram = lemgram.split(QUERY_DELIM)
    lemgram = set(lemgram)
    
    count = form.get("count", "lemgram")
    if isinstance(count, basestring):
        count = count.split(QUERY_DELIM)
    count = set(count)
       
    counts = {"lemgram": "freq",
              "prefix": "freq_prefix",
              "suffix": "freq_suffix"}
    
    sums = " + ".join("SUM(%s)" % counts[c] for c in count)
    
    conn = MySQLdb.connect(host="localhost",
                           user=config.DBUSER,
                           passwd=config.DBPASSWORD,
                           db=config.DBNAME,
                           use_unicode=True,
                           charset="utf8")
    # Get Unicode objects even with collation utf8_bin; see
    # <http://stackoverflow.com/questions/9522413/mysql-python-collation-issue-how-to-force-unicode-datatype>
    conn.converter[MySQLdb.constants.FIELD_TYPE.VAR_STRING] = [
        (None, conn.string_decoder)]
    cursor = conn.cursor()
    
    lemgram_sql = " lemgram IN (%s)" % "%s" % ", ".join(conn.escape(l).decode("utf-8") for l in lemgram)
    corpora_sql = " AND corpus IN (%s)" % ", ".join("%s" % conn.escape(c) for c in corpora) if corpora else ""
    
    sql = "SELECT lemgram, " + sums + " FROM lemgram_index WHERE" + lemgram_sql + corpora_sql + " GROUP BY lemgram COLLATE utf8_bin;"
    
    result = {}
    cursor.execute(sql)

    for row in cursor:
        # We need this check here, since a search for "hår" also returns "här" and "har".
        if row[0].encode("utf-8") in lemgram and int(row[1]) > 0:
            result[row[0]] = int(row[1])
    
    return result


################################################################################
# TIMESPAN
################################################################################

def timespan(form):
    """Calculates timespan information for corpora.
    The time information is retrieved from the database.

    The required parameters are
     - corpus: the CWB corpus/corpora

    The optional parameters are
     - granularity: granularity of result (y = year, m = month, d = day, h = hour, n = minute, s = second)
       (default: year)
     - spans: if set to true, gives results as spans instead of points
       (default: points)
     - combined: include combined results
       (default: true)
     - per_corpus: include results per corpus
       (default: true)
     - from: from this date and time, on the format 20150513063500 or 2015-05-13 06:35:00 (times optional) (optional)
     - to: to this date and time (optional)
    """
    
    assert_key("corpus", form, IS_IDENT, True)
    assert_key("granularity", form, r"[ymdhnsYMDHNS]")
    assert_key("spans", form, r"(true|false)")
    assert_key("combined", form, r"(true|false)")
    assert_key("per_corpus", form, r"(true|false)")
    assert_key("strategy", form, r"^[123]$")
    assert_key("from", form, r"^(\d{8}\d{6}?|\d{4}-\d{2}-\d{2}( \d{2}:\d{2}:\d{2})?)$")
    assert_key("to", form, r"^(\d{8}\d{6}?|\d{4}-\d{2}-\d{2}( \d{2}:\d{2}:\d{2})?)$")
    
    corpora = form.get("corpus")
    if isinstance(corpora, basestring):
        corpora = corpora.upper().split(QUERY_DELIM)
    corpora = sorted(set(corpora))
    
    use_cache = bool(not form.get("cache", "").lower() == "false" and config.CACHE_DIR)
    
    #check_authentication(corpora)

    granularity = form.get("granularity", "y").lower()
    spans = (form.get("spans", "").lower() == "true")
    combined = (not form.get("combined", "").lower() == "false")
    per_corpus = (not form.get("per_corpus", "").lower() == "false")
    strategy = int(form.get("strategy", "1"))
    fromdate = form.get("from")
    todate = form.get("to")
    
    if fromdate or todate:
        if not fromdate or not todate:
            raise ValueError("When using 'from' or 'to', both need to be specified.")
    
    shorten = {"y": 4, "m": 7, "d": 10, "h": 13, "n": 16, "s": 19}

    unique_id = os.getenv("UNIQUE_ID")
    
    if use_cache:
        cachedata = (granularity,
                     spans,
                     combined,
                     per_corpus,
                     fromdate,
                     todate,
                     sorted(corpora))
        cachefile = os.path.join(config.CACHE_DIR, "timespan_%s" % (get_hash(cachedata)))
        
        if os.path.exists(cachefile):
            with open(cachefile, "rb") as f:
                result = cPickle.load(f)
                if "debug" in form:
                    result.setdefault("DEBUG", {})
                    result["DEBUG"]["cache_read"] = True
                return result

    conn = MySQLdb.connect(host="localhost",
                           user=config.DBUSER,
                           passwd=config.DBPASSWORD,
                           db=config.DBNAME,
                           use_unicode=True,
                           charset="utf8",
                           cursorclass=MySQLdb.cursors.SSCursor)
    cursor = conn.cursor()

    ns = {}
    
    def anti_timeout_fun(queue):
        corpora_sql = "(%s)" % ", ".join("%s" % conn.escape(c) for c in corpora)

        fromto = ""
    
        if strategy == 1:
            if fromdate and todate:
                fromto = " AND ((datefrom >= %s AND dateto <= %s) OR (datefrom <= %s AND dateto >= %s))" % (conn.escape(fromdate), conn.escape(todate), conn.escape(fromdate), conn.escape(todate))
        elif strategy == 2:
            if todate:
                fromto += " AND datefrom <= %s" % conn.escape(todate)
            if fromdate:
                fromto = " AND dateto >= %s" % conn.escape(fromdate)
        elif strategy == 3:
            if fromdate:
                fromto = " AND datefrom >= %s" % conn.escape(fromdate)
            if todate:
                fromto += " AND dateto <= %s" % conn.escape(todate)

        # We do the granularity truncation and summation in the DB query if we can (depending on strategy), since it's much faster than doing it afterwards
        
        timedata_corpus = "timedata_date" if granularity in ("y", "m", "d") else "timedata"
        if strategy == 1:
            # We need the full dates for this strategy, so no truncating the results
            sql = "SELECT corpus, datefrom AS df, dateto AS dt, SUM(tokens) FROM " + timedata_corpus + " WHERE corpus IN " + corpora_sql + fromto + " GROUP BY corpus, df, dt ORDER BY NULL;"
        else:
            sql = "SELECT corpus, LEFT(datefrom, " + str(shorten[granularity]) + ") AS df, LEFT(dateto, " + str(shorten[granularity]) + ") AS dt, SUM(tokens) FROM " + timedata_corpus + " WHERE corpus IN " + corpora_sql + fromto + " GROUP BY corpus, df, dt ORDER BY NULL;"
        cursor.execute(sql)
        
        ns["result"] = timespan_calculator(cursor, granularity=granularity, spans=spans, combined=combined, per_corpus=per_corpus, strategy=strategy)

        if use_cache:
            tmpfile = "%s.%s" % (cachefile, unique_id)
            with open(tmpfile, "w") as f:
                cPickle.dump(ns["result"], f, protocol=-1)
            os.rename(tmpfile, cachefile)
        
        if "debug" in form:
            ns["result"].setdefault("DEBUG", {})
            ns["result"]["DEBUG"]["cache_saved"] = True

        queue.put("DONE")

    anti_timeout_loop(anti_timeout_fun)

    return ns["result"]


def timespan_calculator(timedata, granularity="y", spans=False, combined=True, per_corpus=True, strategy=1):
    """Calculates timespan information for corpora.

    The required parameters are
     - timedata: the time data to be processed

    The optional parameters are
     - granularity: granularity of result (y = year, m = month, d = day)
       (default: year)
     - spans: give results as spans instead of points
       (default: points)
     - combined: include combined results
       (default: true)
     - per_corpus: include results per corpus
       (default: true)
    """
    
    import datetime
    from dateutil.relativedelta import relativedelta
    
    gs = {"y": 4, "m": 6, "d": 8, "h": 10, "n": 12, "s": 14}

    def strftime(dt, fmt):
        """Python datetime.strftime < 1900 workaround, taken from https://gist.github.com/2000837"""

        TEMPYEAR = 9996  # We need to use a leap year to support feb 29th

        if dt.year < 1900:
            # create a copy of this datetime, just in case, then set the year to
            # something acceptable, then replace that year in the resulting string
            tmp_dt = datetime.datetime(TEMPYEAR, dt.month, dt.day,
                                       dt.hour, dt.minute,
                                       dt.second, dt.microsecond,
                                       dt.tzinfo)
            
            tmp_fmt = fmt
            tmp_fmt = re.sub('(?<!%)((?:%%)*)(%y)', '\\1\x11\x11', tmp_fmt, re.U)
            tmp_fmt = re.sub('(?<!%)((?:%%)*)(%Y)', '\\1\x12\x12\x12\x12', tmp_fmt, re.U)
            tmp_fmt = tmp_fmt.replace(str(TEMPYEAR), '\x13\x13\x13\x13')
            tmp_fmt = tmp_fmt.replace(str(TEMPYEAR)[-2:], '\x14\x14')
            
            result = tmp_dt.strftime(tmp_fmt)
            
            if '%c' in fmt:
                # local datetime format - uses full year but hard for us to guess where.
                result = result.replace(str(TEMPYEAR), str(dt.year))
            
            result = result.replace('\x11\x11', str(dt.year)[-2:])
            result = result.replace('\x12\x12\x12\x12', str(dt.year))
            result = result.replace('\x13\x13\x13\x13', str(TEMPYEAR))
            result = result.replace('\x14\x14', str(TEMPYEAR)[-2:])
                
            return result
            
        else:
            return dt.strftime(fmt)

    def plusminusone(date, value, df, negative=False):
        date = "0" + date if len(date) % 2 else date  # Handle years with three digits
        d = datetime.datetime.strptime(date, df)
        if negative:
            d = d - value
        else:
            d = d + value
        return int(strftime(d, df))

    def shorten(date, g):
        date = str(date)
        alt = 1 if len(date) % 2 else 0  # Handle years with three digits
        return int(date[:gs[g]-alt])
        
    points = not spans
    
    if granularity == "y":
        df = "%Y"
        add = relativedelta(years=1)
    elif granularity == "m":
        df = "%Y%m"
        add = relativedelta(months=1)
    elif granularity == "d":
        df = "%Y%m%d"
        add = relativedelta(days=1)
    elif granularity == "h":
        df = "%Y%m%d%H"
        add = relativedelta(hours=1)
    elif granularity == "n":
        df = "%Y%m%d%H%M"
        add = relativedelta(minutes=1)
    elif granularity == "s":
        df = "%Y%m%d%H%M%S"
        add = relativedelta(seconds=1)
    
    rows = defaultdict(list)
    nodes = defaultdict(set)
    
    datemin = "00000101" if granularity in ("y", "m", "d") else "00000101000000"
    datemax = "99991231" if granularity in ("y", "m", "d") else "99991231235959"

    for row in timedata:
        # corpus, datefrom, dateto, tokens
        corpus = row[0]
        datefrom = filter(lambda x: x.isdigit(), str(row[1])) if row[1] else ""
        if datefrom == "0" * len(datefrom):
            datefrom = ""
        dateto = filter(lambda x: x.isdigit(), str(row[2])) if row[2] else ""
        if dateto == "0" * len(dateto):
            dateto = ""
        datefrom_short = shorten(datefrom, granularity) if datefrom else ""
        dateto_short = shorten(dateto, granularity) if dateto else ""
        
        if strategy == 1:
            # Some overlaps permitted
            # (t1 >= t1' AND t2 <= t2') OR (t1 <= t1' AND t2 >= t2')
            if not datefrom_short == dateto_short:
                if not datefrom[gs[granularity]:] == datemin[gs[granularity]:]:
                    # Add 1 to datefrom_short
                    datefrom_short = plusminusone(str(datefrom_short), add, df)
                    
                if not dateto[gs[granularity]:] == datemax[gs[granularity]:]:
                    # Subtract 1 from dateto_short
                    dateto_short = plusminusone(str(dateto_short), add, df, negative=True)
                
                # Check that datefrom is still before dateto
                if not datefrom < dateto:
                    continue
        elif strategy == 2:
            # All overlaps permitted
            # t1 <= t2' AND t2 >= t1'
            pass
        elif strategy == 3:
            # Strict matching. No overlaps tolerated.
            # t1 >= t1' AND t2 <= t2'
            
            if not datefrom_short == dateto_short:
                continue

                
        tokens = int(row[3])

        r = {"datefrom": datefrom_short, "dateto": dateto_short, "corpus": corpus, "tokens": tokens}
        if combined:
            rows["__combined__"].append(r)
            nodes["__combined__"].add(("f", datefrom_short))
            nodes["__combined__"].add(("t", dateto_short))
        if per_corpus:
            rows[corpus].append(r)
            nodes[corpus].add(("f", datefrom_short))
            nodes[corpus].add(("t", dateto_short))
    
    corpusnodes = dict((k, sorted(v, key=lambda x: (x[1], x[0]))) for k, v in nodes.iteritems())

    result = {}
    if per_corpus:
        result["corpora"] = {}
    if combined:
        result["combined"] = {}
    
    for corpus, nodes in corpusnodes.iteritems():
        data = defaultdict(int)
    
        for i in range(0, len(nodes) - 1):
            start = nodes[i]
            end = nodes[i + 1]
            if start[0] == "t":
                start = plusminusone(str(start[1]), add, df) if not start == "" else ""
                if start == end[1] and end[0] == "f":
                    continue
            else:
                start = start[1]
            if end[1] == "":
                end = ""
            else:
                end = end[1] if end[0] == "t" else plusminusone(str(end[1]), add, df, True)
            
            if points and not start == "":
                data["%d" % start] = 0
                
            for row in rows[corpus]:
                if row["datefrom"] <= start and row["dateto"] >= end:
                    if points:
                        data[str(start)] += row["tokens"]
                    else:
                        data["%d - %d" % (start, end) if start else ""] += row["tokens"]
            if points and not end == "":
                data["%d" % plusminusone(str(end), add, df, False)] = 0
        
        if combined and corpus == "__combined__":
            result["combined"] = data
        else:
            result["corpora"][corpus] = data
    
    return result


################################################################################
# RELATIONS
################################################################################

def relations(form):
    """Calculates word picture data.

    The required parameters are
     - corpus: the CWB corpus/corpora
     - word: a word or lemgram to lookup

    The optional parameters are
     - min: cut off results with a frequency lower than this
       (default: no cut-off)
     - max: maximum number of results
       (default: 15)
     - type: type of search (word/lemgram)
       (default: word)
     - incremental: incrementally report the progress while executing
       (default: false)
    """
    
    import math

    assert_key("corpus", form, IS_IDENT, True)
    assert_key("word", form, "", True)
    assert_key("type", form, r"(word|lemgram)", False)
    assert_key("min", form, IS_NUMBER, False)
    assert_key("max", form, IS_NUMBER, False)
    assert_key("incremental", form, r"(true|false)")
    
    corpora = form.get("corpus")
    if isinstance(corpora, basestring):
        corpora = corpora.upper().split(QUERY_DELIM)
    corpora = set(corpora)
    
    check_authentication(corpora)
    
    incremental = form.get("incremental", "").lower() == "true"
    
    use_cache = bool(not form.get("cache", "").lower() == "false" and config.CACHE_DIR)
    word = form.get("word")
    search_type = form.get("type", "")
    minfreq = form.get("min")
    sortby = form.get("sortby", "mi")
    maxresults = int(form.get("max", 15))
    minfreqsql = " AND freq >= %s" % minfreq if minfreq else ""
    
    checksum_data = (sorted(corpora),
                     word,
                     search_type,
                     minfreq,
                     sortby,
                     maxresults)
    checksum = get_hash(checksum_data)
    
    if use_cache and os.path.exists(os.path.join(config.CACHE_DIR, "wordpicture_" + checksum)):
        with open(os.path.join(config.CACHE_DIR, "wordpicture_" + checksum), "r") as cachefile:
            result = json.load(cachefile)
            if "debug" in form:
                result.setdefault("DEBUG", {})
                result["DEBUG"]["cache_read"] = True
            return result
    
    result = {}

    conn = MySQLdb.connect(host="localhost",
                           user=config.DBUSER,
                           passwd=config.DBPASSWORD,
                           db=config.DBNAME,
                           use_unicode=True,
                           charset="utf8")
    # Get Unicode objects even with collation utf8_bin; see
    # <http://stackoverflow.com/questions/9522413/mysql-python-collation-issue-how-to-force-unicode-datatype>
    conn.converter[MySQLdb.constants.FIELD_TYPE.VAR_STRING] = [
        (None, conn.string_decoder)]
    cursor = conn.cursor()
    cursor.execute("SET @@session.long_query_time = 1000;")
    
    # Get available tables
    cursor.execute("SHOW TABLES LIKE '" + config.DBTABLE + "_%';")
    tables = set(x[0] for x in cursor)
    logging.debug("tables = %s", tables)
    # Filter out corpora which doesn't exist in database
    corpora = filter(lambda x: config.DBTABLE + "_" + x.upper() in tables, corpora)
    if not corpora:
        return {}
    
    selects = []
    
    if search_type == "lemgram":
        lemgram_sql = conn.escape(word).decode("utf-8")
        
        for corpus in corpora:
            corpus_table = config.DBTABLE + "_" + corpus.upper()

            selects.append((corpus.upper(), u"(SELECT S1.string AS head, S1.pos AS headpos, F.rel, S2.string AS dep, S2.pos AS deppos, S2.stringextra AS depextra, F.freq, R.freq AS rel_freq, HR.freq AS head_rel_freq, DR.freq AS dep_rel_freq, " + conn.string_literal(corpus.upper()) + u" AS corpus, F.id " +
                            u"FROM `" + corpus_table + "_strings` AS S1, `" + corpus_table + "_strings` AS S2, `" + corpus_table + "` AS F, `" + corpus_table + "_rel` AS R, `" + corpus_table + "_head_rel` AS HR, `" + corpus_table + "_dep_rel` AS DR " +
                            u"WHERE S1.string = " + lemgram_sql + " COLLATE utf8_bin AND F.head = S1.id AND S2.id = F.dep " +
                            minfreqsql +
                            u"AND F.bfhead = 1 AND F.bfdep = 1 AND F.rel = R.rel AND F.head = HR.head AND F.rel = HR.rel AND F.dep = DR.dep AND F.rel = DR.rel)"
                            ))
            selects.append((None, u"(SELECT S1.string AS head, S1.pos AS headpos, F.rel, S2.string AS dep, S2.pos AS deppos, S2.stringextra AS depextra, F.freq, R.freq AS rel_freq, HR.freq AS head_rel_freq, DR.freq AS dep_rel_freq, " + conn.string_literal(corpus.upper()) + u" AS corpus, F.id " +
                            u"FROM `" + corpus_table + "_strings` AS S1, `" + corpus_table + "_strings` AS S2, `" + corpus_table + "` AS F, `" + corpus_table + "_rel` AS R, `" + corpus_table + "_head_rel` AS HR, `" + corpus_table + "_dep_rel` AS DR " +
                            u"WHERE S2.string = " + lemgram_sql + " COLLATE utf8_bin AND F.dep = S2.id AND S1.id = F.head " +
                            minfreqsql +
                            u"AND F.bfhead = 1 AND F.bfdep = 1 AND F.rel = R.rel AND F.head = HR.head AND F.rel = HR.rel AND F.dep = DR.dep AND F.rel = DR.rel)"
                            ))
    else:
        word_sql = conn.escape(word).decode("utf-8")
        word = word.decode("utf-8")
        
        for corpus in corpora:
            corpus_table = config.DBTABLE + "_" + corpus.upper()
    
            selects.append((corpus.upper(), u"(SELECT S1.string AS head, S1.pos AS headpos, F.rel, S2.string AS dep, S2.pos AS deppos, S2.stringextra AS depextra, F.freq, R.freq AS rel_freq, HR.freq AS head_rel_freq, DR.freq AS dep_rel_freq, " + conn.string_literal(corpus.upper()) + u" AS corpus, F.id " +
                            u"FROM `" + corpus_table + "_strings` AS S1, `" + corpus_table + "_strings` AS S2, `" + corpus_table + "` AS F, `" + corpus_table + "_rel` AS R, `" + corpus_table + "_head_rel` AS HR, `" + corpus_table + "_dep_rel` AS DR " +
                            u"WHERE S1.string = " + word_sql + " AND F.head = S1.id AND F.wfhead = 1 AND S2.id = F.dep " +
                            minfreqsql +
                            u"AND F.rel = R.rel AND F.head = HR.head AND F.rel = HR.rel AND F.dep = DR.dep AND F.rel = DR.rel)"
                            ))
            selects.append((None, u"(SELECT S1.string AS head, S1.pos AS headpos, F.rel, S2.string AS dep, S2.pos AS deppos, S2.stringextra AS depextra, F.freq, R.freq AS rel_freq, HR.freq AS head_rel_freq, DR.freq AS dep_rel_freq, " + conn.string_literal(corpus.upper()) + u" AS corpus, F.id " +
                            u"FROM `" + corpus_table + "_strings` AS S1, `" + corpus_table + "_strings` AS S2, `" + corpus_table + "` AS F, `" + corpus_table + "_rel` AS R, `" + corpus_table + "_head_rel` AS HR, `" + corpus_table + "_dep_rel` AS DR " +
                            u"WHERE S2.string = " + word_sql + " AND F.dep = S2.id AND F.wfdep = 1 AND S1.id = F.head " +
                            minfreqsql +
                            u"AND F.rel = R.rel AND F.head = HR.head AND F.rel = HR.rel AND F.dep = DR.dep AND F.rel = DR.rel)"
                            ))

    cursor_result = []
    if incremental:
        print '"progress_corpora": [%s],' % ('"' + '", "'.join(corpora) + '"' if corpora else "")
        progress_count = 0
        for sql in selects:
            logging.debug("sql = %s", sql[1])
            cursor.execute(sql[1])
            cursor_result.extend(list(cursor))
            if sql[0]:
                print '"progress_%d": {"corpus": "%s"},' % (progress_count, sql[0])
                progress_count += 1
    else:    
        sql = u" UNION ALL ".join(x[1] for x in selects)
        logging.debug("sql = %s", sql)
        cursor.execute(sql)
        cursor_result = cursor
    
    rels = {}
    counter = {}
    freq_rel = {}
    freq_head_rel = {}
    freq_rel_dep = {}
    
    # 0     1        2    3    4       5         6     7         8              9             10      11
    # head, headpos, rel, dep, deppos, depextra, freq, rel_freq, head_rel_freq, dep_rel_freq, corpus, id
    
    for row in cursor_result:
        #       head    headpos
        head = (row[0], row[1])
        #      dep     deppos  depextra
        dep = (row[3], row[4], row[5])
        rels.setdefault((head, row[2], dep), {"freq": 0, "source": set()})
        rels[(head, row[2], dep)]["freq"] += row[6]
        rels[(head, row[2], dep)]["source"].add("%s:%d" % (row[10], row[11]))
        #                   rel          corpus   rel        rel_freq
        freq_rel.setdefault(row[2], {})[(row[10], row[2])] = row[7]
        freq_head_rel.setdefault((head, row[2]), {})[(row[10], row[2])] = row[8]
        freq_rel_dep.setdefault((row[2], dep), {})[(row[10], row[2])] = row[9]
    
    # Calculate MI
    for rel in rels:
        f_rel = sum(freq_rel[rel[1]].values())
        f_head_rel = sum(freq_head_rel[(rel[0], rel[1])].values())
        f_rel_dep = sum(freq_rel_dep[(rel[1], rel[2])].values())
        rels[rel]["mi"] = rels[rel]["freq"] * math.log((f_rel * rels[rel]["freq"]) / (f_head_rel * f_rel_dep * 1.0), 2)
    
    sortedrels = sorted(rels.items(), key=lambda x: (x[0][1], x[1][sortby]), reverse=True)
    
    logging.debug("sortedrels = %s", sortedrels)

    for rel in sortedrels:
        counter.setdefault((rel[0][1], "h"), 0)
        counter.setdefault((rel[0][1], "d"), 0)
        if search_type == "lemgram" and rel[0][0][0] == word:
            counter[(rel[0][1], "h")] += 1
            if maxresults and counter[(rel[0][1], "h")] > maxresults:
                continue
        else:
            counter[(rel[0][1], "d")] += 1
            if maxresults and counter[(rel[0][1], "d")] > maxresults:
                continue

        r = {"head": rel[0][0][0],
             "headpos": rel[0][0][1],
             "rel": rel[0][1],
             "dep": rel[0][2][0],
             "deppos": rel[0][2][1],
             "depextra": rel[0][2][2],
             "freq": rel[1]["freq"],
             "mi": rel[1]["mi"],
             "source": list(rel[1]["source"])
             }
        result.setdefault("relations", []).append(r)
    
    cursor.close()
    conn.close()
    
    if use_cache:
        unique_id = os.getenv("UNIQUE_ID")
        cachefilename = os.path.join(config.CACHE_DIR, "wordpicture_" + checksum)
        tmpfile = "%s.%s" % (cachefilename, unique_id)
    
        with open(tmpfile, "w") as cachefile:
            json.dump(result, cachefile)
        os.rename(tmpfile, cachefilename)
        
        if "debug" in form:
            result.setdefault("DEBUG", {})
            result["DEBUG"]["cache_saved"] = True
    
    return result


################################################################################
# RELATIONS_SENTENCES
################################################################################

def relations_sentences(form):
    """Executes a CQP query to find sentences with a given relation from a word picture.

    The required parameters are
     - corpus: the CWB corpus/corpora
     - head: head of relation
     - rel: relation

    The optional parameters are
     - dep: dependent of relation
     - depextra: dependent prefix
     - start, end: which result rows that should be returned
     - show
     - show_struct
    """

    from copy import deepcopy
    
    assert_key("source", form, "", True)
    assert_key("start", form, IS_NUMBER, False)
    assert_key("end", form, IS_NUMBER, False)
    
    # TODO (Jyrki Niemi): Use uniquify_corpora() to optionally
    # preserve the order of corpora in source. We now probably need
    # here a separate list for storing the original order;
    # uniquify_corpora() should probably be used below where sorted()
    # is now used.
    temp_source = form.get("source")
    if isinstance(temp_source, basestring):
        temp_source = temp_source.split(QUERY_DELIM)
    source = defaultdict(set)
    for s in temp_source:
        c, i = s.split(":")
        source[c].add(i)
    
    check_authentication(source.keys())
    
    start = int(form.get("start", "0"))
    end = int(form.get("end", "99"))
    shown = form.get("show", "word")
    shown_structs = form.get("show_struct", [])
    if isinstance(shown_structs, basestring):
        shown_structs = shown_structs.split(QUERY_DELIM)
    shown_structs = set(shown_structs)
    
    querystarttime = time.time()

    conn = MySQLdb.connect(host="localhost",
                           user=config.DBUSER,
                           passwd=config.DBPASSWORD,
                           db=config.DBNAME)
    # Get Unicode objects even with collation utf8_bin; see
    # <http://stackoverflow.com/questions/9522413/mysql-python-collation-issue-how-to-force-unicode-datatype>
    conn.converter[MySQLdb.constants.FIELD_TYPE.VAR_STRING] = [
        (None, conn.string_decoder)]
    cursor = conn.cursor()
    cursor.execute("SET @@session.long_query_time = 1000;")
    selects = []
    counts = []
    
    # Get available tables
    cursor.execute("SHOW TABLES LIKE '" + config.DBTABLE + "_%';")
    tables = set(x[0] for x in cursor)
    # Filter out corpora which doesn't exist in database
    source = sorted(filter(lambda x: config.DBTABLE + "_" + x[0].upper() in tables, source.iteritems()))
    if not source:
        return {}
    corpora = [x[0] for x in source]
    
    for s in source:
        corpus, ids = s
        ids = [conn.escape(i) for i in ids]
        ids_list = "(" + ", ".join(ids) + ")"
        
        corpus_table_sentences = config.DBTABLE + "_" + corpus.upper() + "_sentences"
        
        selects.append(u"(SELECT S.sentence, S.start, S.end, " + conn.string_literal(corpus.upper()) + u" AS corpus " +
                       u"FROM `" + corpus_table_sentences + u"` as S " +
                       u" WHERE S.id IN " + ids_list + u")"
                       )
        counts.append(u"(SELECT " + conn.string_literal(corpus.upper()) + u" AS corpus, COUNT(*) FROM `" + corpus_table_sentences + "` as S WHERE S.id IN " + ids_list + u")")

    sql_count = u" UNION ALL ".join(counts)
    cursor.execute(sql_count)
    
    corpus_hits = {}
    for row in cursor:
        corpus_hits[row[0]] = int(row[1])
    
    sql = u" UNION ALL ".join(selects) + (u" LIMIT %d, %d" % (start, end - 1))
    cursor.execute(sql)
    
    querytime = time.time() - querystarttime
    corpora_dict = {}
    for row in cursor:
        # 0 sentence, 1 start, 2 end, 3 corpus
        corpora_dict.setdefault(row[3], {}).setdefault(row[0], []).append((row[1], row[2]))

    cursor.close()
    
    total_hits = sum(corpus_hits.values())

    if not corpora_dict:
        return {"hits": 0}
    
    cqpstarttime = time.time()
    result = {}
    
    for corp, sids in sorted(corpora_dict.items(), key=lambda x: x[0]):
        cqp = u'<sentence_id="%s"> []* </sentence_id> within sentence' % "|".join(set(sids.keys()))
        q = {"cqp": cqp,
             "corpus": corp,
             "start": "0",
             "end": str(end - start),
             "show_struct": ["sentence_id"] + list(shown_structs),
             "defaultcontext": "1 sentence"}
        if shown:
            q["show"] = shown
        result_temp = query(q)

        # Loop backwards since we might be adding new items
        for i in range(len(result_temp["kwic"]) - 1, -1, -1):
            s = result_temp["kwic"][i]
            sid = s["structs"]["sentence_id"]
            r = sids[sid][0]
            s["match"]["start"] = min(map(int, r)) - 1
            s["match"]["end"] = max(map(int, r))
            
            # If the same relation appears more than once in the same sentence,
            # append copies of the sentence as separate results
            for r in sids[sid][1:]:
                s2 = deepcopy(s)
                s2["match"]["start"] = min(map(int, r)) - 1
                s2["match"]["end"] = max(map(int, r))
                result_temp["kwic"].insert(i + 1, s2)
    
        result.setdefault("kwic", []).extend(result_temp["kwic"])

    result["hits"] = total_hits
    result["corpus_hits"] = corpus_hits
    result["corpus_order"] = corpora
    result["querytime"] = querytime
    result["cqptime"] = time.time() - cqpstarttime
    
    return result


################################################################################
# Helper functions

def parse_cqp(cqp):
    """ Tries to parse a CQP query, returning identified tokens and a
    boolean indicating partial failure if True."""
    
    sections = []
    last_start = 0
    in_bracket = 0
    in_quote = False
    in_curly = False
    quote_type = ""
    
    for i in range(len(cqp)):
        c = cqp[i]
        
        if c in '"\'':
            if in_quote and quote_type == c and not cqp[i - 1] == "\\":
                in_quote = False
                if not in_bracket:
                    sections.append([last_start, i])
            elif not in_quote:
                in_quote = True
                quote_type = c
                if not in_bracket:
                    last_start = i
        elif c == "[":
            if not in_bracket and not in_quote:
                last_start = i
                in_bracket = True
        elif c == "]":
            if in_bracket and not in_quote:
                sections.append([last_start, i])
                in_bracket = False
        elif c == "{" and not in_bracket and not in_quote:
            in_curly = True
        elif c == "}" and not in_bracket and not in_quote and in_curly:
            in_curly = False
            sections[-1][1] = i

    last_section = (0, 0)
    sections.append([len(cqp), len(cqp)])
    tokens = []
    rest = False

    for section in sections:
        if last_section[1] < section[0]:
            if cqp[last_section[1]+1:section[0]].strip():
                rest = True
        last_section = section
        if cqp[section[0]:section[1]+1]:
            tokens.append(cqp[section[0]:section[1]+1])
    
    return (tokens, rest)


def make_cqp(cqp, cqpextra):
    """ Combine CQP query and extra options. """
    order = ("within", "cut", "expand")
    for i in sorted(cqpextra.items(), key=lambda x: order.index(x[0])):
        cqp += " %s %s" % i
    return cqp


def make_query(cqp):
    """Create web-safe commands for a CQP query.
    """
    querylock = random.randrange(10**8, 10**9)
    return ["set QueryLock %s;" % querylock,
            "%s;" % cqp,
            "unlock %s;" % querylock]


def translate_undef(s):
    """Translate None to '__UNDEF__'."""
    return None if s == "__UNDEF__" else s


def get_hash(values):
    """Get a hash for a list of values."""
    return str(zlib.crc32(";".join(x.encode("UTF-8") if isinstance(x, unicode) else str(x) for x in values)))


class CQPError(Exception):
    pass


class KorpAuthenticationError(Exception):
    pass


class Namespace:
    pass


def runCQP(command, form, executable=config.CQP_EXECUTABLE, registry=config.CWB_REGISTRY, attr_ignore=False):
    """Call the CQP binary with the given command, and the CGI form.
    Yield one result line at the time, disregarding empty lines.
    If there is an error, raise a CQPError exception.
    """
    env = os.environ.copy()
    env["LC_COLLATE"] = config.LC_COLLATE
    encoding = form.get("encoding", config.CQP_ENCODING)
    if not isinstance(command, basestring):
        command = "\n".join(command)
    command = "set PrettyPrint off;\n" + command
    # Log the CQP query if the log level is DEBUG
    logging.debug("CQP: %s", repr(command))
    command = command.encode(encoding)
    process = Popen([executable, "-c", "-r", registry],
                    stdin=PIPE, stdout=PIPE, stderr=PIPE, env=env)
    reply, error = process.communicate(command)
    if error:
        # remove newlines from the error string:
        error = re.sub(r"\s+", r" ", error)
        # keep only the first CQP error (the rest are consequences):
        error = re.sub(r"^CQP Error: *", r"", error)
        error = re.sub(r" *(CQP Error:).*$", r"", error)
        # Ignore certain errors: 1) "show +attr" for unknown attr, 2) querying unknown structural attribute, 3) calculating statistics for empty results
        if not (attr_ignore and "No such attribute:" in error) and not "is not defined for corpus" in error and not "cl->range && cl->size > 0" in error and not "neither a positional/structural attribute" in error:
            raise CQPError(error)
    for line in reply.decode(encoding, errors="ignore").splitlines():
        if line:
            yield line


def run_cwb_scan(corpus, attrs, form, executable=config.CWB_SCAN_EXECUTABLE, registry=config.CWB_REGISTRY):
    """Call the cwb-scan-corpus binary with the given arguments.
    Yield one result line at the time, disregarding empty lines.
    If there is an error, raise a CQPError exception.
    """
    encoding = form.get("encoding", config.CQP_ENCODING)
    process = Popen([executable, "-q", "-r", registry, corpus] + attrs,
                    stdout=PIPE, stderr=PIPE)
    reply, error = process.communicate()
    if error:
        # remove newlines from the error string:
        error = re.sub(r"\s+", r" ", error)
        # Ignore certain errors: 1) "show +attr" for unknown attr, 2) querying unknown structural attribute, 3) calculating statistics for empty results
        raise CQPError(error)
    for line in reply.decode(encoding, errors="ignore").splitlines():
        if line and len(line) < 65536:
            yield line


def show_attributes():
    """Command sequence for returning the corpus attributes."""
    return ["show cd; .EOL.;"]


def read_attributes(lines):
    """Read the CQP output from the show_attributes() command."""
    attrs = {'p': [], 's': [], 'a': []}
    for line in lines:
        if line == END_OF_LINE:
            break
        (typ, name, _rest) = (line + " X").split(None, 2)
        attrs[typ[0]].append(name)
    return attrs


def uniquify_corpora(corpora):
    """Uniquify a list of corpora, either preserving order or sorted."""
    if config.SORT_CORPORA:
        # The original version
        return sorted(set(corpora))
    else:
        return uniquify_list(corpora)


def uniquify_list(lst):
    """Uniquify a list, preserving order."""
    # Source:
    # http://stackoverflow.com/questions/480214/how-do-you-remove-duplicates-from-a-list-in-python-whilst-preserving-order
    # In Python 2.7+, we could use collections.OrderedDict.
    seen = set()
    # Avoid attribute lookup in the loop
    seen_add = seen.add
    # seen.add ony has a side-effect and returns None
    return [elem for elem in lst if elem not in seen and not seen_add(elem)]


def replace_substrings(s, mapping):
    """Replace substrings in s according to mapping (a sequence of
    pairs (string, replacement): replace each string with the
    corresponding replacement.
    """
    for (s1, repl) in mapping:
        s = s.replace(s1, repl)
    return s


def encode_special_chars(s):
    """Encode the special characters in s."""
    return replace_substrings(s, SPECIAL_CHAR_ENCODE_MAP)


def decode_special_chars(s):
    """Decode the encoded special characters in s."""
    return replace_substrings(s, SPECIAL_CHAR_DECODE_MAP)


def encode_special_chars_in_query(cqp):
    """Encode the special characters in the double-quoted substrings
    of the CQP query cqp.
    """
    # Allow empty strings within double quotes, so that the regexp
    # does not match from an ending double quote of a quoted empty
    # string to the next double quote.
    return re.sub(r'("(?:[^\\"]|\\.)*")',
                  lambda mo: encode_special_chars(mo.group(0)), cqp)


def encode_special_chars_in_queries(cqp_list):
    """Encode the special characters in the double-quoted substrings
    of the list of CQP queryies cqp_list.
    """
    return [encode_special_chars_in_query(cqp) for cqp in cqp_list]


def read_corpora_regexp_file(fname):
    """Return a compiled regular expression of the disjunction of the
    (corpus name) regexps listed in the file 'fname', with each
    non-empty, non-comment line as one disjunct. The regexps are
    uppercased. If the argument 'fname' or the file itself is empty or
    if an IOError occurs, return None.
    """
    corpus_name_regexps = []
    if fname:
        try:
            with open(fname, 'r') as f:
                for line in f:
                    line = line.strip()
                    if line and not line.startswith('#'):
                        corpus_name_regexps.append(line.upper())
        except IOError:
            pass
    if corpus_name_regexps:
        re_str = ('^(?:'
                  + '|'.join('(?:' + regexp + ')'
                             for regexp in corpus_name_regexps)
                  + ')$')
        return re.compile(re_str)
    else:
        return None


def assert_key(key, form, regexp, required=False):
    """Check that the value of the attribute 'key' in the CGI form
    matches the specification 'regexp'. If 'required' is True, then
    the key has to be in the form.
    """
    value = form.get(key, "")
    if value and not isinstance(value, list):
        value = [value]
    if required and not value:
        raise KeyError("Key is required: %s" % key)
    if not all(re.match(regexp, x) for x in value):
        pattern = regexp.pattern if hasattr(regexp, "pattern") else regexp
        raise ValueError("Value(s) for key %s do(es) not match /%s/: %s" % (key, pattern, value))


def print_header():
    """Prints the JSON header."""
    print "Content-Type: application/json"
    print "Access-Control-Allow-Origin: *"
    print "Access-Control-Allow-Methods: GET, POST"
    print "Access-Control-Allow-Headers: Authorization, Content-Type"
    print


def print_object(obj, form):
    """Prints an object in JSON format.
    The CGI form can contain optional parameter 'indent'
    which change the output format.
    """
    try:
        indent = int(form.get("indent"))
        out = json.dumps(obj, sort_keys=True, indent=indent)
        out = out[1:-1] if form.get("incremental", "").lower() == "true" else out
        print out,
    except:
        out = json.dumps(obj, separators=(",", ":"))
        out = out[1:-1] if form.get("incremental", "").lower() == "true" else out
        print out,


def authenticate(_=None):
    """Authenticates a user against config.AUTH_SERVER.
    """
    remote_user = cgi.os.environ.get('REMOTE_USER')
    auth_header = cgi.os.environ.get('HTTP_AUTH_HEADER')

    logging.debug("cgi.os.environ: %s", cgi.os.environ)
    if remote_user:
        # In which order should we check the affiliation variables?
        affiliation = (cgi.os.environ.get('HTTP_UNSCOPED_AFFILIATION') or
                       cgi.os.environ.get('HTTP_AFFILIATION') or '')

        entitlement = (cgi.os.environ.get('HTTP_ENTITLEMENT') or '')

        postdata = {
            "remote_user": remote_user,
            "affiliation": affiliation.lower(),
            "entitlement": entitlement
        }
    elif auth_header and auth_header.startswith("Basic "):
        user, pw = base64.b64decode(auth_header[6:]).split(":")

        postdata = {
            "username": user,
            "password": pw,
            "checksum": md5.new(user + pw + config.AUTH_SECRET).hexdigest()
        }
    else:
        return dict(username=None)

    try:
        contents = urllib2.urlopen(config.AUTH_SERVER, urllib.urlencode(postdata)).read()
        auth_response = json.loads(contents)
    except urllib2.HTTPError:
        raise KorpAuthenticationError("Could not contact authentication server.")
    except ValueError:
        raise KorpAuthenticationError("Invalid response from authentication server.")
    except:
        raise KorpAuthenticationError("Unexpected error during authentication.")

    # Response contains username and corpora, or username=None
    return auth_response.get('permitted_resources', {})


def check_authentication(corpora):
    """Raises an exception if any of the corpora are protected and the
    user is not authorized to access them (by config.AUTH_SERVER)."""
    
    conn = MySQLdb.connect(host = "localhost",
                           user = config.AUTH_DBUSER,
                           passwd = config.AUTH_DBPASSWORD,
                           db = config.AUTH_DBNAME,
                           use_unicode = True,
                           charset = "utf8")
    cursor = conn.cursor()
    cursor.execute('''
    select corpus from auth_license
    where license = 'ACA' or license = 'RES'
    ''')
    protected = [ corpus for corpus, in cursor ]
    cursor.close()
    conn.close()

    logging.debug("check_auth: corpora: %s; protected: %s", corpora, protected)

    if protected:
        auth = authenticate()
        authorized = auth.get('corpora', [])
        unauthorized = [ corpus for corpus_or_pair in corpora
                         for corpus in corpus_or_pair.split('|')
                         if corpus in protected
                         and corpus not in authorized ]
        logging.debug("check_auth: auth: %s; authorized: %s; unauthorized: %s",
                      auth, authorized, unauthorized)

        if unauthorized:
            raise KorpAuthenticationError("You do not have access to the following corpora: %s" % ", ".join(unauthorized))


class CustomTracebackException(Exception):
    def __init__(self, exception):
        self.exception = exception
        

def anti_timeout_loop(f, args=None, timeout=90):
    """ Used in places where the script otherwise might timeout. Keeps the CGI alive by printing
    out whitespace. """
    q = Queue()
    
    def error_catcher(g, *args, **kwargs):
        try:
            g(*args, **kwargs)
        except Exception, e:
            q.put(sys.exc_info())
    
    args = args or []
    args.append(q)
    t = threading.Thread(target=error_catcher, args=[f] + args)
    t.start()

    while True:
        try:
            msg = q.get(True, timeout=timeout)
            if msg == "DONE":
                break
            elif isinstance(msg, tuple):
                raise CustomTracebackException(msg)
            else:
                print msg
        except Empty:
            print " ",


if __name__ == "__main__":
    main()

<|MERGE_RESOLUTION|>--- conflicted
+++ resolved
@@ -216,13 +216,8 @@
     
     corpora = form.get("corpus")
     if isinstance(corpora, basestring):
-<<<<<<< HEAD
-        corpora = corpora.split(QUERY_DELIM)
+        corpora = corpora.upper().split(QUERY_DELIM)
     corpora = uniquify_corpora(corpora)
-=======
-        corpora = corpora.upper().split(QUERY_DELIM)
-    corpora = sorted(set(corpora))
->>>>>>> ad7f0aa7
     
     use_cache = bool(not form.get("cache", "").lower() == "false" and config.CACHE_DIR)
     
@@ -402,13 +397,8 @@
     
     corpora = form.get("corpus")
     if isinstance(corpora, basestring):
-<<<<<<< HEAD
-        corpora = corpora.split(QUERY_DELIM)
+        corpora = corpora.upper().split(QUERY_DELIM)
     corpora = uniquify_corpora(corpora)
-=======
-        corpora = corpora.upper().split(QUERY_DELIM)
-    corpora = sorted(set(corpora))
->>>>>>> ad7f0aa7
     
     check_authentication(corpora)
 
@@ -866,7 +856,7 @@
         # This prints the result rows:
         cmd += ["cat Last %s %s;" % (start, end)]
     cmd += ["exit;"]
-    
+
     ######################################################################
     # Then we call the CQP binary, and read the results
 
@@ -1152,14 +1142,10 @@
     
     expand_prequeries = not form.get("expand_prequeries", "").lower() == "false"
 
-<<<<<<< HEAD
     if config.ENCODED_SPECIAL_CHARS:
         cqp = encode_special_chars_in_queries(cqp)
 
-    checksum_data = ("".join(sorted(corpora)),
-=======
     checksum_data = (sorted(corpora),
->>>>>>> ad7f0aa7
                      cqp,
                      groupby,
                      sorted(within.iteritems()),
@@ -2080,7 +2066,7 @@
     
     import datetime
     from dateutil.relativedelta import relativedelta
-    
+
     gs = {"y": 4, "m": 6, "d": 8, "h": 10, "n": 12, "s": 14}
 
     def strftime(dt, fmt):
@@ -2155,7 +2141,7 @@
     
     rows = defaultdict(list)
     nodes = defaultdict(set)
-    
+
     datemin = "00000101" if granularity in ("y", "m", "d") else "00000101000000"
     datemax = "99991231" if granularity in ("y", "m", "d") else "99991231235959"
 
