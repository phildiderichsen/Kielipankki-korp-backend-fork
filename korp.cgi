--- conflicted
+++ resolved
@@ -4,8 +4,6 @@
 korp.cgi is a CGI interface for querying the corpora that are available on the server.
 
 Currently it acts as a wrapper for the CQP querying language of Corpus Workbench.
-
-http://spraakbanken.gu.se/korp/
 """
 
 from subprocess import Popen, PIPE
@@ -21,7 +19,6 @@
 import json
 import MySQLdb
 import zlib
-import urllib, urllib2, base64, md5
 
 ######################################################################
 # These variables could be changed depending on the corpus server
@@ -43,28 +40,21 @@
 PARALLEL_THREADS = 6
 
 # The name of the MySQL database and table prefix
-DBNAME = "korp"
+DBNAME = ""
 DBTABLE = "relations"
 # Username and password for database access
 DBUSER = ""
 DBPASSWORD = ""
-<<<<<<< HEAD
-=======
-
-# URL to authorization server
-AUTH_SERVER = ""
-AUTH_SECRET = ""
->>>>>>> e0350ffd
 
 ######################################################################
 # These variables should probably not need to be changed
 
 # The version of this script
-KORP_VERSION = "2.0"
+KORP_VERSION = "1.2"
 
 # The available CGI commands; for each command there must be a function
 # with the same name, taking one argument (the CGI form)
-COMMANDS = "info query count relations relations_sentences lemgram_count timespan authenticate".split()
+COMMANDS = "info query count relations relations_sentences lemgram_count".split()
 
 def default_command(form):
     return "query" if "cqp" in form else "info"
@@ -106,7 +96,7 @@
     
     if incremental:
         print "{"
-            
+    
     command = form.get("command")
     if not command:
         command = default_command(form)
@@ -154,7 +144,7 @@
 
 
 def corpus_info(form):
-    """Return information about a specific corpus or corpora.
+    """Return information about a specific corpus.
     """
     assert_key("corpus", form, IS_IDENT, True)
     
@@ -216,7 +206,7 @@
         """
     
     q, rest = parse_cqp(cqp)
-    expand = cqpextra.get("within")
+    expand = cqpextra.get("within", "sentence")
     
     leading_wildcards = False
     # Remove leading and trailing wildcards since they will only slow us down
@@ -227,7 +217,7 @@
         del q[-1]
     
     # Determine if this query may not benefit from optimization
-    if len(q) == 0 or (len(q) == 1 and not leading_wildcards) or rest or not expand:
+    if len(q) == 0 or (len(q) == 1 and not leading_wildcards) or rest or not "within" in cqpextra:
         return make_query(make_cqp(cqp, cqpextra))
     
     cmd = ["MU"]
@@ -282,20 +272,12 @@
     
     # Context
     defaultcontext = form.get("defaultcontext", "10 words")
+    
     context = form.get("context", {})
     if context:
         if not ":" in context:
             raise ValueError("Malformed value for key 'context'.")
         context = dict(x.split(":") for x in context.split(","))
-    
-    # Within
-    defaultwithin = form.get("defaultwithin", "")
-    within = form.get("within", defaultwithin)
-    if within:
-        if ":" in within:
-            within = dict(x.split(":") for x in within.split(","))
-            within = within.get(corpus, defaultwithin)
-        cqpextra["within"] = within
     
     # Handle aligned corpora
     if "|" in corpus:
@@ -522,9 +504,6 @@
        (default: no within)
      - cut: set cutoff threshold to reduce the size of the result
        (default: no cutoff)
-     - sort: sort the results by keyword ('keyword'), left context ('left) or right context ('right')
-       (default: no sorting)
-     - incremental: returns the result incrementally instead of all at once
     """
     assert_key("cqp", form, r"", True)
     assert_key("corpus", form, IS_IDENT, True)
@@ -533,10 +512,9 @@
     #assert_key("context", form, r"^\d+ [\w-]+$")
     assert_key("show", form, IS_IDENT)
     assert_key("show_struct", form, IS_IDENT)
-    #assert_key("within", form, IS_IDENT)
+    assert_key("within", form, IS_IDENT)
     assert_key("cut", form, IS_NUMBER)
-    assert_key("sort", form, r"(left|keyword|right)")
-    assert_key("incremental", form, r"(true|false)")
+    assert_key("sort", form, IS_IDENT)
 
     ############################################################################
     # First we read all CGI parameters and translate them to CQP
@@ -547,8 +525,6 @@
     if isinstance(corpora, basestring):
         corpora = corpora.split(QUERY_DELIM)
     corpora = sorted(set(corpora))
-    
-    check_authentication(corpora)
 
     shown = form.get("show", [])
     if isinstance(shown, basestring):
@@ -568,7 +544,6 @@
 
     cqp = form.get("cqp").decode("utf-8")
     cqpextra = {}
-
     if "within" in form:
         cqpextra["within"] = form.get("within")
     if "cut" in form:
@@ -706,26 +681,8 @@
 
 def count_query_worker(corpus, cqp, groupby, ignore_case, form):
 
-    optimize = True
-    cqpextra = {}
-    
-    if "cut" in form:
-        cqpextra["cut"] = form.get("cut")
-
-    # Within
-    defaultwithin = form.get("defaultwithin", "")
-    within = form.get("within", defaultwithin)
-    if within:
-        if ":" in within:
-            within = dict(x.split(":") for x in within.split(","))
-            within = within.get(corpus, defaultwithin)
-        cqpextra["within"] = within
-
     cmd = ["%s;" % corpus]
-    if optimize:
-        cmd += query_optimize(cqp, cqpextra)
-    else:
-        cmd += make_query(make_cqp(cqp, cqpextra))
+    cmd += make_query(cqp)
     cmd += ["size Last;"]
     cmd += ["info; .EOL.;"]
     cmd += ["""tabulate Last %s > "| sort | uniq -c | sort -nr";""" % ", ".join("match .. matchend %s%s" % (g, " %c" if g in ignore_case else "") for g in groupby)]
@@ -756,23 +713,18 @@
     The required parameters are
      - corpus: the CWB corpus
      - cqp: the CQP query string
-     - groupby: add once for each corpus positional or structural attribute
+     - groupby: add once for each corpus positional attribute
 
     The optional parameters are
      - within: only search for matches within the given s-attribute (e.g., within a sentence)
        (default: no within)
      - cut: set cutoff threshold to reduce the size of the result
        (default: no cutoff)
-     - ignore_case: changes all values of the selected attribute to lower case
-     - incremental: incrementally report the progress while executing
-       (default: false)
     """
     assert_key("cqp", form, r"", True)
     assert_key("corpus", form, IS_IDENT, True)
     assert_key("groupby", form, IS_IDENT, True)
     assert_key("cut", form, IS_NUMBER)
-    assert_key("ignore_case", form, IS_IDENT)
-    assert_key("incremental", form, r"(true|false)")
     
     incremental = form.get("incremental", "").lower() == "true"
 
@@ -781,8 +733,6 @@
         corpora = corpora.split(QUERY_DELIM)
     corpora = set(corpora)
     
-    check_authentication(corpora)
-    
     groupby = form.get("groupby")
     if isinstance(groupby, basestring):
         groupby = groupby.split(QUERY_DELIM)
@@ -796,6 +746,10 @@
     end = int(form.get("end", -1))
     
     cqp = form.get("cqp").decode("utf-8")
+    if "within" in form:
+        cqp += " within %s" % form.get("within")
+    if "cut" in form:
+        cqp += " cut %s" % form.get("cut")
 
     result = {"corpora": {}}
     total_stats = {"absolute": defaultdict(int),
@@ -881,28 +835,13 @@
 
 
 def lemgram_count(form):
-    """Returns lemgram statistics per corpus.
-
-    The required parameters are
-     - lemgram: list of lemgrams
-
-    The optional parameters are
-     - corpus: the CWB corpus/corpora
-       (default: all corpora)
-     - count: what to count (lemgram/prefix/suffix)
-       (default: lemgram)
-    """
 
     assert_key("lemgram", form, r"", True)
-    assert_key("corpus", form, IS_IDENT)
-    assert_key("count", form, r"(lemgram|prefix|suffix)")
     
     corpora = form.get("corpus")
     if isinstance(corpora, basestring):
         corpora = corpora.split(QUERY_DELIM)
     corpora = set(corpora) if corpora else set()
-    
-    check_authentication(corpora)
     
     lemgram = form.get("lemgram")
     if isinstance(lemgram, basestring):
@@ -915,8 +854,8 @@
     count = set(count)
        
     counts = {"lemgram": "freq",
-              "prefix": "freq_prefix",
-              "suffix": "freq_suffix"}
+              "prefix": "freqprefix",
+              "suffix": "freqsuffix"}
     
     sums = " + ".join("SUM(%s)" % counts[c] for c in count)
     
@@ -943,203 +882,18 @@
     
     return result
 
-def timespan(form):
-    """Calculates timespan information for corpora.
-
-    The required parameters are
-     - corpus: the CWB corpus/corpora
-
-    The optional parameters are
-     - granularity: granularity of result (y = year, m = month, d = day)
-       (default: year)
-     - spans: give results as spans instead of points
-       (default: points)
-     - combined: combine results
-       (default: results per corpus)
-    """
-    
+def relations(form):
+
+    import math
+
     assert_key("corpus", form, IS_IDENT, True)
-    assert_key("granularity", form, r"[ymdYMD]")
-    assert_key("spans", form, r"(true|false)")
-    assert_key("combined", form, r"(true|false)")
-    
-    import datetime
-    from dateutil.relativedelta import relativedelta
-
-    def strftime(dt, fmt):
-        """Python datetime.strftime < 1900 workaround, taken from https://gist.github.com/2000837"""
-
-        if dt.year < 1900:
-            # create a copy of this datetime, just in case, then set the year to
-            # something acceptable, then replace that year in the resulting string
-            tmp_dt = datetime.datetime(datetime.MAXYEAR, dt.month, dt.day,
-                                      dt.hour, dt.minute,
-                                      dt.second, dt.microsecond,
-                                      dt.tzinfo)
-            
-            if re.search('(?<!%)((?:%%)*)(%y)', fmt):
-                util.log.warning("Using %y time format with year prior to 1900 could produce unusual results!")
-            
-            tmp_fmt = fmt
-            tmp_fmt = re.sub('(?<!%)((?:%%)*)(%y)', '\\1\x11\x11', tmp_fmt, re.U)
-            tmp_fmt = re.sub('(?<!%)((?:%%)*)(%Y)', '\\1\x12\x12\x12\x12', tmp_fmt, re.U)
-            tmp_fmt = tmp_fmt.replace(str(datetime.MAXYEAR), '\x13\x13\x13\x13')
-            tmp_fmt = tmp_fmt.replace(str(datetime.MAXYEAR)[-2:], '\x14\x14')
-            
-            result = tmp_dt.strftime(tmp_fmt)
-            
-            if '%c' in fmt:
-                # local datetime format - uses full year but hard for us to guess where.
-                result = result.replace(str(datetime.MAXYEAR), str(dt.year))
-            
-            result = result.replace('\x11\x11', str(dt.year)[-2:])
-            result = result.replace('\x12\x12\x12\x12', str(dt.year))
-            result = result.replace('\x13\x13\x13\x13', str(datetime.MAXYEAR))
-            result = result.replace('\x14\x14', str(datetime.MAXYEAR)[-2:])
-                
-            return result
-            
-        else:
-            return dt.strftime(fmt)
-
-    def plusminusone(date, value, df, negative=False):
-        d = datetime.datetime.strptime(str(date), df)
-        if negative:
-            d = d - value
-        else:
-            d = d + value
-        return int(strftime(d, df))
-
-    def shorten(date, g):
-        gs = {"y": 4, "m": 6, "d": 8, "h": 10, "n": 12, "s": 14}
-        return int(str(date)[:gs[g]])
-   
+    assert_key("min", form, IS_NUMBER, False)
+    assert_key("max", form, IS_NUMBER, False)
+    
     corpora = form.get("corpus")
     if isinstance(corpora, basestring):
         corpora = corpora.split(QUERY_DELIM)
     corpora = set(corpora)
-    
-    #check_authentication(corpora)
-
-    granularity = form.get("granularity", "y").lower()
-    points = False if form.get("spans", "").lower() == "true" else True
-    combined = True if form.get("combined", "").lower() == "true" else False
-        
-    if granularity == "y":
-        df = "%Y"
-        add = relativedelta(years=1)
-    elif granularity == "m":
-        df = "%Y%m"
-        add = relativedelta(months=1)
-    elif granularity == "d":
-        df = "%Y%m%d"
-        add = relativedelta(days=1)
-    elif granularity == "h":
-        df = "%Y%m%d%H"
-        add = relativedelta(hours=1)
-    elif granularity == "n":
-        df = "%Y%m%d%H%M"
-        add = relativedelta(minutes=1)
-    elif granularity == "s":
-        df = "%Y%m%d%H%M%S"
-        add = relativedelta(seconds=1)
-    
-    conn = MySQLdb.connect(host = "localhost",
-                           user = DBUSER,
-                           passwd = DBPASSWORD,
-                           db = DBNAME,
-                           use_unicode = True,
-                           charset = "utf8")
-    cursor = conn.cursor()
-    
-    corpora_sql = "(%s)" % ", ".join("%s" % conn.escape(c) for c in corpora)
-    sql = "SELECT corpus, datefrom, dateto, tokens FROM timespans WHERE corpus IN " + corpora_sql + ";"
-    
-    result = defaultdict(int)
-    cursor.execute(sql)
-
-    rows = defaultdict(list)
-    nodes = defaultdict(set)
-
-    for row in cursor:
-        corpus = row[0]
-        datefrom = shorten(row[1], granularity) if not row[1] == "" else ""
-        dateto = shorten(row[2], granularity) if not row[2] == "" else ""
-        tokens = row[3]
-
-        r = {"datefrom": datefrom, "dateto": dateto, "corpus": corpus, "tokens": tokens}
-        if combined: corpus = "combined"
-        rows[corpus].append(r)
-        nodes[corpus].add(("f", datefrom))
-        nodes[corpus].add(("t", dateto))
-    
-    corpusnodes = dict((k, sorted(v, key=lambda x: (x[1], x[0]))) for k, v in nodes.iteritems())
-    result = {}
-    
-    for corpus, nodes in corpusnodes.iteritems():
-        result[corpus] = defaultdict(int)
-    
-        for i in range(0, len(nodes) - 1):
-            start = nodes[i]
-            end = nodes[i + 1]
-            if start[0] == "t":
-                start = plusminusone(start[1], add, df) if not start == "" else ""
-                if start == end[1] and end[0] == "f":
-                    continue
-            else:
-                start = start[1]
-            if end[1] == "":
-                end = ""
-            else:
-                end = end[1] if end[0] == "t" else plusminusone(end[1], add, df, True)
-            
-            if points and not start == "":
-                result[corpus]["%d" % start] = 0
-                
-            for row in rows[corpus]:
-                if row["datefrom"] <= start and row["dateto"] >= end:
-                    if points:
-                        result[corpus][str(start)] += row["tokens"]
-                    else:
-                        result[corpus]["%d - %d" % (start, end) if start else ""] += row["tokens"]
-            if points and not end == "":
-                result[corpus]["%d" % plusminusone(end, add, df, False)] = 0
-    
-    return result
-
-def relations(form):
-    """Calculates word picture data.
-
-    The required parameters are
-     - corpus: the CWB corpus/corpora
-     - word: a word or lemgram to lookup
-
-    The optional parameters are
-     - min: cut off results with a frequency lower than this
-       (default: no cut-off)
-     - max: maximum number of results
-       (default: 15)
-     - type: type of search (word/lemgram)
-       (default: word)
-     - incremental: incrementally report the progress while executing
-       (default: false)
-    """
-
-    import math
-
-    assert_key("corpus", form, IS_IDENT, True)
-    assert_key("word", form, "", True)
-    assert_key("type", form, r"(word|lemgram)", False)
-    assert_key("min", form, IS_NUMBER, False)
-    assert_key("max", form, IS_NUMBER, False)
-    assert_key("incremental", form, r"(true|false)")
-    
-    corpora = form.get("corpus")
-    if isinstance(corpora, basestring):
-        corpora = corpora.split(QUERY_DELIM)
-    corpora = set(corpora)
-    
-    check_authentication(corpora)
     
     incremental = form.get("incremental", "").lower() == "true"
     
@@ -1150,6 +904,9 @@
     maxresults = form.get("max", 15)
     maxresults = int(maxresults)
     minfreqsql = " AND freq >= %s" % minfreq if minfreq else ""
+    
+    assert word, "lemgram or word missing"
+    assert search_type in ("lemgram", "word", ""), "illegal type"
     
     result = {}
 
@@ -1177,32 +934,21 @@
         
         for corpus in corpora:
             corpus_table = DBTABLE + "_" + corpus.upper()
-            columns1 = ", ".join(["`" + corpus_table + "`." + x for x in columns])
-            columns2 = "`" + corpus_table + "_rel`.freq as rel_freq"
-            columns3 = "`" + corpus_table + "_head_rel`.freq as head_rel_freq"
-            columns4 = "`" + corpus_table + "_dep_rel`.freq as dep_rel_freq"
+            columns1 = ", ".join([corpus_table + "." + x for x in columns])
+            columns2 = corpus_table + "_rel.freq as rel_freq"
+            columns3 = corpus_table + "_head_rel.freq as head_rel_freq"
+            columns4 = corpus_table + "_dep_rel.freq as dep_rel_freq"
             
-<<<<<<< HEAD
-            cursor.execute(u"SELECT * FROM information_schema.COLUMNS WHERE TABLE_SCHEMA = 'lb_korp_sel' AND TABLE_NAME = '" + corpus_table + "' AND COLUMN_NAME = 'wf'")
-            if len([x for x in cursor]) == 1:
-                selects.append(u"(SELECT " + columns + u", " + conn.string_literal(corpus.upper()) + u" as corpus FROM " + corpus_table + u" WHERE (head = " + lemgram_sql + u" OR dep = " + lemgram_sql + minfreqsql + u") AND wf = 0)")
-            else:
-                selects.append(u"(SELECT " + columns + u", " + conn.string_literal(corpus.upper()) + u" as corpus FROM " + corpus_table + u" WHERE head = " + lemgram_sql + u" OR dep = " + lemgram_sql + minfreqsql + u")")
-    elif word:
-        word_vb_sql = conn.escape(word + "_VB").decode("utf-8")
-        word_nn_sql = conn.escape(word + "_NN").decode("utf-8")
-        word_jj_sql = conn.escape(word + "_JJ").decode("utf-8")
-=======
             selects.append((corpus.upper(), u"(SELECT " + columns1 + ", " + columns2 + ", " + columns3 + ", " + columns4 + u", " + conn.string_literal(corpus.upper()) + u" as corpus " + \
-                           u"FROM `" + corpus_table + "`, `" + corpus_table + "_rel`, `" + corpus_table + "_head_rel`, `" + corpus_table + "_dep_rel` " + \
-                           u"WHERE (`" + corpus_table + "`.head = " + lemgram_sql + u" COLLATE utf8_bin OR `" + corpus_table + "`.dep = " + lemgram_sql + " COLLATE utf8_bin" + u") " + \
-                           minfreqsql + " AND `" + corpus_table + "`.wf = 0 " + \
-                           u"AND `" + corpus_table + u"`.rel = `" + corpus_table + "_rel`.rel " + \
-                           u"AND `" + corpus_table + u"`.head = `" + corpus_table + "_head_rel`.head " + \
-                           u"AND `" + corpus_table + u"`.rel = `" + corpus_table + "_head_rel`.rel " + \
-                           u"AND `" + corpus_table + u"`.dep = `" + corpus_table + "_dep_rel`.dep " + \
-                           u"AND `" + corpus_table + u"`.depextra = `" + corpus_table + "_dep_rel`.depextra " + \
-                           u"AND `" + corpus_table + u"`.rel = `" + corpus_table + "_dep_rel`.rel)"))
+                           u"FROM " + corpus_table + ", " + corpus_table + "_rel, " + corpus_table + "_head_rel, " + corpus_table + "_dep_rel "
+                           u"WHERE (" + corpus_table + ".head = " + lemgram_sql + u" COLLATE utf8_bin OR " + corpus_table + ".dep = " + lemgram_sql + " COLLATE utf8_bin" + u") " + \
+                           minfreqsql + " AND " + corpus_table + ".wf = 0 " + \
+                           u"AND " + corpus_table + u".rel = " + corpus_table + "_rel.rel " + \
+                           u"AND " + corpus_table + ".head = " + corpus_table + "_head_rel.head " + \
+                           u"AND " + corpus_table + ".rel = " + corpus_table + "_head_rel.rel " + \
+                           u"AND " + corpus_table + ".dep = " + corpus_table + "_dep_rel.dep " + \
+                           u"AND " + corpus_table + ".depextra = " + corpus_table + "_dep_rel.depextra " + \
+                           u"AND " + corpus_table + ".rel = " + corpus_table + "_dep_rel.rel)"))
     else:
         suffixes = ("_VB", "_NN", "_JJ", "_PP")
         words = []
@@ -1211,25 +957,24 @@
         
         words_list = "(" + ", ".join(words) + " COLLATE utf8_bin)"
         word = word.decode("utf-8")
->>>>>>> e0350ffd
         
         for corpus in corpora:
             corpus_table = DBTABLE + "_" + corpus.upper()
-            columns1 = ", ".join(["`" + corpus_table + "`." + x for x in columns])
-            columns2 = "`" + corpus_table + "_rel`.freq as rel_freq"
-            columns3 = "`" + corpus_table + "_head_rel`.freq as head_rel_freq"
-            columns4 = "`" + corpus_table + "_dep_rel`.freq as dep_rel_freq"
+            columns1 = ", ".join([corpus_table + "." + x for x in columns])
+            columns2 = corpus_table + "_rel.freq as rel_freq"
+            columns3 = corpus_table + "_head_rel.freq as head_rel_freq"
+            columns4 = corpus_table + "_dep_rel.freq as dep_rel_freq"
     
             selects.append((corpus.upper(), u"(SELECT " + columns1 + ", " + columns2 + ", " + columns3 + ", " + columns4 + u", " + conn.string_literal(corpus.upper()) + u" AS corpus " + \
-                           u"FROM `" + corpus_table + "`, `" + corpus_table + "_rel`, `" + corpus_table + "_head_rel`, `" + corpus_table + "_dep_rel` "
-                           u"WHERE ((`" + corpus_table + "`.head IN " + words_list + u" AND NOT `" + corpus_table + "`.wf = 2) OR (`" + corpus_table + "`.dep IN " + words_list + " AND NOT `" + corpus_table + "`.wf = 1)) " + \
+                           u"FROM " + corpus_table + ", " + corpus_table + "_rel, " + corpus_table + "_head_rel, " + corpus_table + "_dep_rel "
+                           u"WHERE ((" + corpus_table + ".head IN " + words_list + u" AND NOT " + corpus_table + ".wf = 2) OR (" + corpus_table + ".dep IN " + words_list + " AND NOT " + corpus_table + ".wf = 1)) " + \
                            minfreqsql + \
-                           u"AND `" + corpus_table + u"`.rel = `" + corpus_table + "_rel`.rel " + \
-                           u"AND `" + corpus_table + u"`.head = `" + corpus_table + "_head_rel`.head " + \
-                           u"AND `" + corpus_table + u"`.rel = `" + corpus_table + "_head_rel`.rel " + \
-                           u"AND `" + corpus_table + u"`.dep = `" + corpus_table + "_dep_rel`.dep " + \
-                           u"AND `" + corpus_table + u"`.depextra = `" + corpus_table + "_dep_rel`.depextra " + \
-                           u"AND `" + corpus_table + u"`.rel = `" + corpus_table + "_dep_rel`.rel)"))
+                           u"AND " + corpus_table + u".rel = " + corpus_table + "_rel.rel " + \
+                           u"AND " + corpus_table + ".head = " + corpus_table + "_head_rel.head " + \
+                           u"AND " + corpus_table + ".rel = " + corpus_table + "_head_rel.rel " + \
+                           u"AND " + corpus_table + ".dep = " + corpus_table + "_dep_rel.dep " + \
+                           u"AND " + corpus_table + ".depextra = " + corpus_table + "_dep_rel.depextra " + \
+                           u"AND " + corpus_table + ".rel = " + corpus_table + "_dep_rel.rel)"))
     
     cursor_result = []
     if incremental:
@@ -1303,28 +1048,12 @@
 
 
 def relations_sentences(form):
-    """Executes a CQP query to find sentences with a given relation from a word picture.
-
-    The required parameters are
-     - corpus: the CWB corpus/corpora
-     - head: head of relation
-     - rel: relation
-
-    The optional parameters are
-     - dep: dependent of relation
-     - depextra: dependent prefix
-     - start, end: which result rows that should be returned
-     - show
-     - show_struct
-    """
-
     from copy import deepcopy
     
     assert_key("corpus", form, IS_IDENT, True)
     assert_key("head", form, "", True)
+    #assert_key("dep", form, "", True)
     assert_key("rel", form, "", True)
-    assert_key("dep", form, "", False)
-    assert_key("depextra", form, "", False)
     assert_key("start", form, IS_NUMBER, False)
     assert_key("end", form, IS_NUMBER, False)
     
@@ -1332,8 +1061,6 @@
     if isinstance(corpora, basestring):
         corpora = corpora.split(QUERY_DELIM)
     corpora = sorted(set(corpora))
-    
-    check_authentication(corpora)
     
     head = form.get("head")
     dep = form.get("dep", "")
@@ -1352,11 +1079,7 @@
     conn = MySQLdb.connect(host = "localhost",
                            user = DBUSER,
                            passwd = DBPASSWORD,
-<<<<<<< HEAD
-                           db = "lb_korp_sel")
-=======
                            db = DBNAME)
->>>>>>> e0350ffd
     cursor = conn.cursor()
     cursor.execute("SET @@session.long_query_time = 1000;")
     selects = []
@@ -1371,18 +1094,18 @@
         corpus_table = DBTABLE + "_" + corpus.upper()
         corpus_table_sentences = DBTABLE + "_" + corpus.upper() + "_sentences"
         
-        where = u" WHERE `" + corpus_table_sentences + u"`.id = `" + corpus_table + u"`.id AND " + \
-                "`" + corpus_table + (u'`.head=%s AND ' % head_sql) + \
-                "`" + corpus_table + (u'`.rel=%s AND ' % rel_sql) + \
-                "`" + corpus_table + (u'`.dep=%s AND ' % dep_sql) + \
-                "`" + corpus_table + (u'`.depextra=%s ' % depextra_sql)
-        
-        selects.append(u"(SELECT `" + corpus_table_sentences + u"`.sentence, `" + corpus_table_sentences + u"`.start, `" + corpus_table_sentences + u"`.end, " + \
-                       conn.string_literal(corpus.upper()) + u" AS corpus FROM `" + corpus_table_sentences + u"`, `" + corpus_table + "`" + \
+        where = u" WHERE " + corpus_table_sentences + u".id = " + corpus_table + u".id AND " + \
+                corpus_table + (u'.head=%s AND ' % head_sql) + \
+                corpus_table + (u'.rel=%s AND ' % rel_sql) + \
+                corpus_table + (u'.dep=%s AND ' % dep_sql) + \
+                corpus_table + (u'.depextra=%s ' % depextra_sql)
+        
+        selects.append(u"(SELECT " + corpus_table_sentences + u".sentence, " + corpus_table_sentences + u".start, " + corpus_table_sentences + u".end, " + \
+                       conn.string_literal(corpus.upper()) + u" AS corpus FROM " + corpus_table_sentences + u", " + corpus_table + \
                        where + \
                        u")"
                        )
-        counts.append(u"(SELECT " + conn.string_literal(corpus.upper()) + u" AS corpus, COUNT(*) FROM `" + corpus_table + u"`, `" + corpus_table_sentences + "`" + where + u")")
+        counts.append(u"(SELECT " + conn.string_literal(corpus.upper()) + u" AS corpus, COUNT(*) FROM " + corpus_table + u", " + corpus_table_sentences + where + u")")
     
     sql_count = u" UNION ALL ".join(counts)
     cursor.execute(sql_count)
@@ -1528,10 +1251,6 @@
 
 
 class CQPError(Exception):
-    pass
-
-
-class KorpAuthenticationError(Exception):
     pass
 
 
@@ -1597,8 +1316,6 @@
     """Prints the JSON header."""
     print "Content-Type: application/json"
     print "Access-Control-Allow-Origin: *"
-    print "Access-Control-Allow-Methods: GET, POST"
-    print "Access-Control-Allow-Headers: Authorization"
     print
 
 
@@ -1621,49 +1338,5 @@
     if callback: print ")",
 
 
-def authenticate(_=None):
-    """Authenticates a user against an authentication server.
-    """
-    
-    auth_header = cgi.os.environ.get('HTTP_AUTH_HEADER')
-
-    if auth_header and auth_header.startswith("Basic "):
-        user, pw = base64.b64decode(auth_header[6:]).split(":")
-
-        postdata = {
-            "username": user,
-            "password": pw,
-            "checksum": md5.new(user + pw + AUTH_SECRET).hexdigest()
-        }
-
-        try:
-            contents = urllib2.urlopen(AUTH_SERVER, urllib.urlencode(postdata)).read()
-            auth_response = json.loads(contents)
-        except urllib2.HTTPError:
-            raise KorpAuthenticationError("Could not contact authentication server.")
-        except ValueError:
-            raise KorpAuthenticationError("Invalid response from authentication server.")
-        except:
-            raise KorpAuthenticationError("Unexpected error during authentication.")
-        
-        if auth_response["authenticated"]:
-            return {"corpora": ["GSLC" if x == "MINISUC" else x for x in auth_response["permitted_resources"]["corpora"]]}
-
-    return {}
-
-
-def check_authentication(corpora):
-    """Takes a list of corpora, and if any of them are protected, runs authentication.
-    Raises an error if authentication fails."""
-    
-    with open("protected.txt") as infile:
-        protected = [x.strip() for x in infile.readlines()]
-    c = filter(lambda x: x.upper() in protected, corpora)
-    if c:
-        auth = authenticate()
-        if not auth:
-            raise KorpAuthenticationError("You do not have access to the following corpora: %s" % ", ".join(c))
-
-
 if __name__ == "__main__":
-    main()
+    main()