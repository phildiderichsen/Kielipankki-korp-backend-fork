# -*- coding: utf-8 -*-
"""
This is the configuration file, used by the main korp.cgi script.
"""

# The absolute path to the CQP binaries
CQP_EXECUTABLE = "/usr/local/cwb/bin/cqp"
CWB_SCAN_EXECUTABLE = "/usr/local/cwb/bin/cwb-scan-corpus"

# The absolute path to the CWB registry files
CWB_REGISTRY = "/v/corpora/registry"

# The default encoding for the cqp binary
# (this can be changed by the CGI parameter 'encoding')
CQP_ENCODING = "UTF-8"

# Locale to use when sorting
LC_COLLATE = "sv_SE.UTF-8"

# The maximum number of search results that can be returned per query (0 = no limit)
MAX_KWIC_ROWS = 0

# Number of threads to use during parallel processing
PARALLEL_THREADS = 3

# The name of the MySQL database and table prefix
DBNAME = "korp"
DBTABLE = "relations"
# Username and password for database access
DBUSER = "korp"
DBPASSWORD = ""

# Put PROTECTED_FILE contents, with PUB, ACA and RES, and other
# authorization information in the database (jpiitula Dec 2013)
AUTH_DBNAME = "korp_auth"
AUTH_DBUSER = "korp"
AUTH_DBPASSWORD = ""

# URL to authentication server
AUTH_SERVER = "http://localhost/cgi-bin/korp/auth.cgi"
# Secret string used when communicating with authentication server
AUTH_SECRET = ""

# A text file with names of corpora needing authentication, one per line
PROTECTED_FILE = "/v/corpora/protected.txt"

# Cache path (optional). Script must have read and write access. Cache needs to be cleared manually when corpus data is updated.
CACHE_DIR = "/v/korp/cache"

# Max number of rows from count command to cache
<<<<<<< HEAD
CACHE_MAX_STATS = 5000

# Whether corpora contain encoded special characters that would not
# otherwise be handled correctly (because of limitations of CWB):
# space, slash, lesser than, greater than. These characters are
# encoded in CQP queries and decoded in query results.
ENCODED_SPECIAL_CHARS = True
# Special characters encoded
SPECIAL_CHARS = u" /<>|"
# The character for encoding the first character in SPECIAL_CHARS. The
# characters used for encoding should not appear in the corpus as
# such, unless a multi-character encoding prefix is defined which does
# not appear in the corpus as such.
ENCODED_SPECIAL_CHAR_OFFSET = 0x7F
# Prefix for the encoded form of special characters. Note that a
# non-empty prefix means that a special character will not be matched
# by a single-character pattern in CQP regular expressions.
ENCODED_SPECIAL_CHAR_PREFIX = u""

# A text file with (regexps of) names of corpora whose sentences
# should never be displayed in corpus order, one per line
RESTRICTED_SENTENCES_CORPORA_FILE = "/v/corpora/restricted_sentences.txt"
# The default sorting order of the results for the above corpora (if
# no other order is specified)
RESTRICTED_SENTENCES_DEFAULT_SORT = "keyword"

import logging

# Path to log file; use /dev/null to disable logging
LOG_FILE = "/v/korp/log/korp-cgi.log"
# Log level: set to logging.DEBUG for also logging actual CQP
# commands, logging.WARNING for only warnings and errors,
# logging.CRITICAL to disable logging
LOG_LEVEL = logging.INFO

# Whether the corpora in the results should be sorted alphabetically;
# if not, the results are in the order specified by the form parameter
# "corpus".
SORT_CORPORA = False

# Whether the "info" command for corpora should retrieve extra
# information from the database table "corpus_info".
DB_HAS_CORPUSINFO = True
=======
CACHE_MAX_STATS = 5000
>>>>>>> ad7f0aa7
<|MERGE_RESOLUTION|>--- conflicted
+++ resolved
@@ -48,7 +48,6 @@
 CACHE_DIR = "/v/korp/cache"
 
 # Max number of rows from count command to cache
-<<<<<<< HEAD
 CACHE_MAX_STATS = 5000
 
 # Whether corpora contain encoded special characters that would not
@@ -91,7 +90,4 @@
 
 # Whether the "info" command for corpora should retrieve extra
 # information from the database table "corpus_info".
-DB_HAS_CORPUSINFO = True
-=======
-CACHE_MAX_STATS = 5000
->>>>>>> ad7f0aa7
+DB_HAS_CORPUSINFO = True